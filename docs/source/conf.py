--- conflicted
+++ resolved
@@ -37,13 +37,10 @@
     "sphinxcontrib.napoleon",
     # "sphinx_rtd_theme",
     "recommonmark",
-<<<<<<< HEAD
     # 'sphinx.ext.imgmath',
     # 'sphinx.ext.viewcode',
     "sphinx.ext.autodoc",
-=======
     "sphinx.ext.viewcode",
->>>>>>> 9b117bbb
 ]
 
 # Add any paths that contain templates here, relative to this directory.
