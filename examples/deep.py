--- conflicted
+++ resolved
@@ -5,67 +5,7 @@
 from genrl.environments import VectorEnv
 
 
-<<<<<<< HEAD
 def main(args):
-=======
-def main():
-    parser = argparse.ArgumentParser(description="Train Deep RL algorithms")
-    parser.add_argument(
-        "-a", "--algo", help="Which Algo to train", default="ppo", type=str
-    )
-    parser.add_argument(
-        "-e", "--env", help="Which env to train on", default="CartPole-v0", type=str
-    )
-    parser.add_argument(
-        "-t", "--env-type", help="What kind of env is it", default="gym", type=str
-    )
-    parser.add_argument(
-        "-n",
-        "--n-envs",
-        help="Number of vectorized envs to train on",
-        default=2,
-        type=int,
-    )
-    parser.add_argument(
-        "--serial",
-        help="Vectorized envs should be serial or parallel",
-        default=True,
-        type=bool,
-    )
-    parser.add_argument(
-        "--epochs", help="How many epochs to train on", default=20, type=int
-    )
-    parser.add_argument(
-        "--render",
-        help="Should the env be rendered",
-        default=False,
-        action="store_true",
-    )
-    parser.add_argument(
-        "--log", help="Comma separated string of logs", default="stdout", type=str
-    )
-    parser.add_argument(
-        "--arch", help="Which architecture mlp/cnn for now", default="mlp", type=str
-    )
-    parser.add_argument("--log-interval", help="Set Log interval", default=50, type=int)
-    parser.add_argument("--batch-size", help="Batch Size", default=128, type=int)
-
-    offpolicyargs = parser.add_argument_group("Off Policy Args")
-    offpolicyargs.add_argument(
-        "-ws", "--warmup-steps", help="Warmup steps", default=10000, type=int
-    )
-    offpolicyargs.add_argument(
-        "--replay-size", help="Replay Buffer Size", default=1000, type=int
-    )
-
-    onpolicyargs = parser.add_argument_group("On Policy Args")
-    onpolicyargs.add_argument(
-        "--rollout-size", help="Rollout Buffer Size", default=2048, type=int
-    )
-
-    args = parser.parse_args()
->>>>>>> 3c6679b7
-
     ALGOS = {
         "sac": SAC,
         "a2c": A2C,
@@ -83,17 +23,12 @@
     trainer = None
 
     if args.algo in ["ppo", "vpg", "a2c"]:
-<<<<<<< HEAD
-        agent = algo(args.arch, env)  # , batch_size=args.batch_size)
-        trainer = OnPolicyTrainer(
-=======
         offpolicy = False
         trainerclass = OnPolicyTrainer
         agent = algo(
             args.arch, env, rollout_size=args.rollout_size
         )  # , batch_size=args.batch_size)
         trainer = trainerclass(
->>>>>>> 3c6679b7
             agent,
             env,
             logger,
