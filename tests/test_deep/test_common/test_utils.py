import gym
import torch
from torch import nn as nn

<<<<<<< HEAD
from genrl import PPO1
from genrl.deep.common import (
    CnnValue,
    MlpActorCritic,
    MlpPolicy,
    MlpValue,
    OnPolicyTrainer,
)
from genrl.environments import VectorEnv
from genrl.utils import *
=======
from genrl.agents import PPO1
from genrl.core import CnnValue, MlpActorCritic, MlpPolicy, MlpValue
from genrl.environments import VectorEnv
from genrl.trainers import OnPolicyTrainer
from genrl.utils import cnn, get_env_properties, get_model, mlp, set_seeds
>>>>>>> fa145bd0


class TestUtils:
    def test_get_model(self):
        """
        test getting policy, value and AC models
        """
        ac = get_model("ac", "mlp")
        p = get_model("p", "mlp")
        v = get_model("v", "mlp")
        v_ = get_model("v", "cnn")

        assert ac == MlpActorCritic
        assert p == MlpPolicy
        assert v == MlpValue
        assert v_ == CnnValue

    def test_mlp(self):
        """
        test getting sequential MLP
        """
        sizes = [2, 3, 3, 2]
        mlp_nn = mlp(sizes)
        mlp_nn_sac = mlp(sizes, sac=True)

        assert len(mlp_nn) == 2 * (len(sizes) - 1)
        assert all(isinstance(mlp_nn[i], nn.Linear) for i in range(0, 5, 2))
        assert len(mlp_nn_sac) == 2 * (len(sizes) - 2)
        assert all(isinstance(mlp_nn_sac[i], nn.Linear) for i in range(0, 4, 2))

        inp = torch.randn((2,))
        assert mlp_nn(inp).shape == (2,)
        assert mlp_nn_sac(inp).shape == (3,)

    def test_cnn(self):
        """
        test getting CNN layers
        """
        channels = [1, 2, 4]
        kernels = [4, 1]
        strides = [2, 2]

        cnn_nn, output_size = cnn(channels, kernels, strides)

        assert len(cnn_nn) == 2 * (len(channels) - 1)
        assert all(isinstance(cnn_nn[i], nn.Conv2d) for i in range(0, len(channels), 2))
        assert all(
            isinstance(cnn_nn[i], nn.ReLU) for i in range(1, len(channels) + 1, 2)
        )
        assert output_size == 1764

    def test_get_env_properties(self):
        """
        test getting environment properties
        """
        env = VectorEnv("CartPole-v0", 1)

        state_dim, action_dim, discrete, _ = get_env_properties(env)
        assert state_dim == 4
        assert action_dim == 2
        assert discrete is True

        env = VectorEnv("Pendulum-v0", 1)

        state_dim, action_dim, discrete, action_lim = get_env_properties(env)
        assert state_dim == 3
        assert action_dim == 1
        assert discrete is False
        assert action_lim == 2.0

    def test_set_seeds(self):
        set_seeds(42)
        sampled = random.sample([i for i in range(20)], 1)[0]
        assert sampled == 3
<|MERGE_RESOLUTION|>--- conflicted
+++ resolved
@@ -1,96 +1,83 @@
-import gym
-import torch
-from torch import nn as nn
-
-<<<<<<< HEAD
-from genrl import PPO1
-from genrl.deep.common import (
-    CnnValue,
-    MlpActorCritic,
-    MlpPolicy,
-    MlpValue,
-    OnPolicyTrainer,
-)
-from genrl.environments import VectorEnv
-from genrl.utils import *
-=======
-from genrl.agents import PPO1
-from genrl.core import CnnValue, MlpActorCritic, MlpPolicy, MlpValue
-from genrl.environments import VectorEnv
-from genrl.trainers import OnPolicyTrainer
-from genrl.utils import cnn, get_env_properties, get_model, mlp, set_seeds
->>>>>>> fa145bd0
-
-
-class TestUtils:
-    def test_get_model(self):
-        """
-        test getting policy, value and AC models
-        """
-        ac = get_model("ac", "mlp")
-        p = get_model("p", "mlp")
-        v = get_model("v", "mlp")
-        v_ = get_model("v", "cnn")
-
-        assert ac == MlpActorCritic
-        assert p == MlpPolicy
-        assert v == MlpValue
-        assert v_ == CnnValue
-
-    def test_mlp(self):
-        """
-        test getting sequential MLP
-        """
-        sizes = [2, 3, 3, 2]
-        mlp_nn = mlp(sizes)
-        mlp_nn_sac = mlp(sizes, sac=True)
-
-        assert len(mlp_nn) == 2 * (len(sizes) - 1)
-        assert all(isinstance(mlp_nn[i], nn.Linear) for i in range(0, 5, 2))
-        assert len(mlp_nn_sac) == 2 * (len(sizes) - 2)
-        assert all(isinstance(mlp_nn_sac[i], nn.Linear) for i in range(0, 4, 2))
-
-        inp = torch.randn((2,))
-        assert mlp_nn(inp).shape == (2,)
-        assert mlp_nn_sac(inp).shape == (3,)
-
-    def test_cnn(self):
-        """
-        test getting CNN layers
-        """
-        channels = [1, 2, 4]
-        kernels = [4, 1]
-        strides = [2, 2]
-
-        cnn_nn, output_size = cnn(channels, kernels, strides)
-
-        assert len(cnn_nn) == 2 * (len(channels) - 1)
-        assert all(isinstance(cnn_nn[i], nn.Conv2d) for i in range(0, len(channels), 2))
-        assert all(
-            isinstance(cnn_nn[i], nn.ReLU) for i in range(1, len(channels) + 1, 2)
-        )
-        assert output_size == 1764
-
-    def test_get_env_properties(self):
-        """
-        test getting environment properties
-        """
-        env = VectorEnv("CartPole-v0", 1)
-
-        state_dim, action_dim, discrete, _ = get_env_properties(env)
-        assert state_dim == 4
-        assert action_dim == 2
-        assert discrete is True
-
-        env = VectorEnv("Pendulum-v0", 1)
-
-        state_dim, action_dim, discrete, action_lim = get_env_properties(env)
-        assert state_dim == 3
-        assert action_dim == 1
-        assert discrete is False
-        assert action_lim == 2.0
-
-    def test_set_seeds(self):
-        set_seeds(42)
-        sampled = random.sample([i for i in range(20)], 1)[0]
-        assert sampled == 3
+import gym
+import torch
+from torch import nn as nn
+
+from genrl.agents import PPO1
+from genrl.core import CnnValue, MlpActorCritic, MlpPolicy, MlpValue
+from genrl.environments import VectorEnv
+from genrl.trainers import OnPolicyTrainer
+from genrl.utils import cnn, get_env_properties, get_model, mlp, set_seeds
+
+
+class TestUtils:
+    def test_get_model(self):
+        """
+        test getting policy, value and AC models
+        """
+        ac = get_model("ac", "mlp")
+        p = get_model("p", "mlp")
+        v = get_model("v", "mlp")
+        v_ = get_model("v", "cnn")
+
+        assert ac == MlpActorCritic
+        assert p == MlpPolicy
+        assert v == MlpValue
+        assert v_ == CnnValue
+
+    def test_mlp(self):
+        """
+        test getting sequential MLP
+        """
+        sizes = [2, 3, 3, 2]
+        mlp_nn = mlp(sizes)
+        mlp_nn_sac = mlp(sizes, sac=True)
+
+        assert len(mlp_nn) == 2 * (len(sizes) - 1)
+        assert all(isinstance(mlp_nn[i], nn.Linear) for i in range(0, 5, 2))
+        assert len(mlp_nn_sac) == 2 * (len(sizes) - 2)
+        assert all(isinstance(mlp_nn_sac[i], nn.Linear) for i in range(0, 4, 2))
+
+        inp = torch.randn((2,))
+        assert mlp_nn(inp).shape == (2,)
+        assert mlp_nn_sac(inp).shape == (3,)
+
+    def test_cnn(self):
+        """
+        test getting CNN layers
+        """
+        channels = [1, 2, 4]
+        kernels = [4, 1]
+        strides = [2, 2]
+
+        cnn_nn, output_size = cnn(channels, kernels, strides)
+
+        assert len(cnn_nn) == 2 * (len(channels) - 1)
+        assert all(isinstance(cnn_nn[i], nn.Conv2d) for i in range(0, len(channels), 2))
+        assert all(
+            isinstance(cnn_nn[i], nn.ReLU) for i in range(1, len(channels) + 1, 2)
+        )
+        assert output_size == 1764
+
+    def test_get_env_properties(self):
+        """
+        test getting environment properties
+        """
+        env = VectorEnv("CartPole-v0", 1)
+
+        state_dim, action_dim, discrete, _ = get_env_properties(env)
+        assert state_dim == 4
+        assert action_dim == 2
+        assert discrete is True
+
+        env = VectorEnv("Pendulum-v0", 1)
+
+        state_dim, action_dim, discrete, action_lim = get_env_properties(env)
+        assert state_dim == 3
+        assert action_dim == 1
+        assert discrete is False
+        assert action_lim == 2.0
+
+    def test_set_seeds(self):
+        set_seeds(42)
+        sampled = random.sample([i for i in range(20)], 1)[0]
+        assert sampled == 3