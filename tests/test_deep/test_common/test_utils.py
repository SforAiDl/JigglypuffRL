--- conflicted
+++ resolved
@@ -1,17 +1,9 @@
-<<<<<<< HEAD
-import torch
-import torch.nn as nn
-import os
-from shutil import rmtree
-=======
 import os
 from shutil import rmtree
 
 import gym
-import pytest
 import torch
 import torch.nn as nn
->>>>>>> fb4f18b4
 
 from genrl import PPO1
 from genrl.deep.common import (
@@ -19,18 +11,9 @@
     MlpActorCritic,
     MlpPolicy,
     MlpValue,
-<<<<<<< HEAD
-    CNNValue,
+    OnPolicyTrainer
 )
 from genrl.deep.common.utils import *
-from genrl.environments import VectorEnv
-from genrl import PPO1, OnPolicyTrainer
-=======
-    OnPolicyTrainer,
-    venv,
-)
-from genrl.deep.common.utils import *
->>>>>>> fb4f18b4
 
 
 class TestUtils:
