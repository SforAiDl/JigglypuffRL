import os
from shutil import rmtree

<<<<<<< HEAD
from genrl import DDPG, PPO1
=======
from genrl.agents import DDPG, PPO1
>>>>>>> fa145bd0
from genrl.environments import VectorEnv
from genrl.trainers import OffPolicyTrainer, OnPolicyTrainer


def test_on_policy_trainer():
    env = VectorEnv("CartPole-v1", 2)
    algo = PPO1("mlp", env, rollout_size=128)
    trainer = OnPolicyTrainer(
        algo, env, ["stdout"], epochs=2, evaluate_episodes=2, max_timesteps=300
    )
    assert not trainer.off_policy
    trainer.train()
    trainer.evaluate()


def test_off_policy_trainer():
    env = VectorEnv("Pendulum-v0", 2)
    algo = DDPG("mlp", env, replay_size=100)
    trainer = OffPolicyTrainer(
        algo,
        env,
        ["stdout"],
        epochs=2,
        evaluate_episodes=2,
        max_ep_len=300,
        max_timesteps=300,
    )
    assert trainer.off_policy
    trainer.train()
    trainer.evaluate()


def test_save_params():
    """
    test saving algorithm state dict
    """
    env = VectorEnv("CartPole-v0", 1)
    algo = PPO1("mlp", env)
    trainer = OnPolicyTrainer(
        algo, env, ["stdout"], save_model="test_ckpt", save_interval=1, epochs=1
    )
    trainer.train()

    assert len(os.listdir("test_ckpt/PPO1_CartPole-v0")) != 0


def test_load_params():
    """
    test loading algorithm parameters
    """
    env = VectorEnv("CartPole-v0", 1)
    algo = PPO1("mlp", env)
    trainer = OnPolicyTrainer(
        algo, env, epochs=0, load_model="test_ckpt/PPO1_CartPole-v0/0-log-0.pt"
    )
    trainer.train()

    rmtree("logs")<|MERGE_RESOLUTION|>--- conflicted
+++ resolved
@@ -1,11 +1,7 @@
 import os
 from shutil import rmtree
 
-<<<<<<< HEAD
-from genrl import DDPG, PPO1
-=======
 from genrl.agents import DDPG, PPO1
->>>>>>> fa145bd0
 from genrl.environments import VectorEnv
 from genrl.trainers import OffPolicyTrainer, OnPolicyTrainer
 
