--- conflicted
+++ resolved
@@ -1,10 +1,6 @@
 import shutil
 
-<<<<<<< HEAD
-from genrl import SAC
-=======
 from genrl.agents import SAC
->>>>>>> fa145bd0
 from genrl.environments import VectorEnv
 from genrl.trainers import OffPolicyTrainer
 
