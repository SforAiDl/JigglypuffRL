--- conflicted
+++ resolved
@@ -1,10 +1,5 @@
-<<<<<<< HEAD
-from jigglypuffRL.deeprl.ddpg import DDPG  # noqa
-from jigglypuffRL.deeprl.ppo1 import PPO1  # noqa
-from jigglypuffRL.deeprl.vpg import VPG  # noqa
-=======
 from jigglypuffRL.deeprl.ddpg import DDPG # noqa
 from jigglypuffRL.deeprl.ppo1 import PPO1 # noqa
 from jigglypuffRL.deeprl.vpg import VPG # noqa
 from jigglypuffRL.deeprl.td3 import TD3 # noqa
->>>>>>> b0822880
+from jigglypuffRL.deeprl.sac import SAC # noqa