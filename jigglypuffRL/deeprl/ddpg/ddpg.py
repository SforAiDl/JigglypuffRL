import numpy as np
import torch
import torch.nn as nn
import torch.optim as opt
from torch.autograd import Variable
import gym
from copy import deepcopy
import random

from jigglypuffRL.common import (
    ReplayBuffer,
    get_model,
    evaluate,
    save_params,
    load_params,
)


class DDPG:
    """
    Deep Deterministic Policy Gradient algorithm (DDPG)
    Paper: https://arxiv.org/abs/1509.02971
    :param network_type: (str) The deep neural network layer types ['mlp']
    :param env: (Gym environment) The environment to learn from
    :param gamma: (float) discount factor
    :param replay_size: (int) Replay memory size
    :param batch_size: (int) Update batch size
    :param lr_p: (float) Policy network learning rate
    :param lr_q: (float) Q network learning rate
    :param polyak: (float) Polyak averaging weight to update target network
    :param epochs: (int) Number of epochs
    :param start_steps: (int) Number of exploratory steps at start
    :param steps_per_epoch: (int) Number of steps per epoch
    :param noise_std: (float) Standard deviation for action noise
    :param max_ep_len: (int) Maximum steps per episode
    :param start_update: (int) Number of steps before first parameter update
    :param update_interval: (int) Number of steps between parameter updates
    :param save_interval: (int) Number of steps between saves of models
    :param layers: (tuple or list) Number of neurons in hidden layers
    :param tensorboard_log: (str) the log location for tensorboard (if None,
        no logging)
    :param seed (int): seed for torch and gym
    :param render (boolean): if environment is to be rendered
    :param device (str): device to use for tensor operations; 'cpu' for cpu
        and 'cuda' for gpu
    :param seed: (int) seed for torch and gym
    :param render: (boolean) if environment is to be rendered
    :param device: (str) device to use for tensor operations; 'cpu' for cpu
        and 'cuda' for gpu
    :param pretrained: (int) model run number if it has already been pretrained,
        (if None, don't load from past model)
    :param save_model: (string) directory the user wants to save models to
    """

    def __init__(
        self,
        network_type,
        env,
        gamma=0.99,
        replay_size=1000000,
        batch_size=100,
        lr_p=0.001,
        lr_q=0.001,
        polyak=0.995,
        epochs=100,
        start_steps=10000,
        steps_per_epoch=4000,
        noise_std=0.1,
        max_ep_len=1000,
        start_update=1000,
        update_interval=50,
        save_interval=5000,
        layers=(32, 32),
        tensorboard_log=None,
        seed=None,
        render=False,
        device="cpu",
        pretrained=None,
        save_model=None,
    ):

        self.network_type = network_type
        self.env = env
        self.gamma = gamma
        self.replay_size = replay_size
        self.batch_size = batch_size
        self.lr_p = lr_p
        self.lr_q = lr_q
        self.polyak = polyak
        self.epochs = epochs
        self.start_steps = start_steps
        self.steps_per_epoch = steps_per_epoch
        self.noise_std = noise_std
        self.max_ep_len = max_ep_len
        self.start_update = start_update
        self.update_interval = update_interval
        self.save_interval = save_interval
        self.layers = layers
        self.tensorboard_log = tensorboard_log
        self.seed = seed
        self.render = render
        self.evaluate = evaluate
        self.pretrained = pretrained
        self.save_model = save_model
        self.save = save_params
        self.load = load_params
        self.checkpoint = self.__dict__

        # Assign device
        if "cuda" in device and torch.cuda.is_available():
            self.device = torch.device(device)
        else:
            self.device = torch.device("cpu")

        # Assign seed
        if seed is not None:
            torch.manual_seed(seed)
            torch.backends.cudnn.deterministic = True
            torch.backends.cudnn.benchmark = False
            np.random.seed(seed)
            self.env.seed(seed)
            random.seed(seed)

        # Setup tensorboard writer
        self.writer = None
        if self.tensorboard_log is not None:
            from torch.utils.tensorboard import SummaryWriter

            self.writer = SummaryWriter(log_dir=self.tensorboard_log)

        self.create_model()

    def create_model(self):
        state_dim = self.env.observation_space.shape[0]
        action_dim = self.env.action_space.shape[0]

        self.ac = get_model("ac", self.network_type)(
            state_dim, action_dim, self.layers, "Qsa", False
        ).to(self.device)

        # load paramaters if already trained
<<<<<<< HEAD
        if self.pretrainedis not None:
=======
        if self.pretrained:
>>>>>>> b0822880
            self.load(self)
            self.ac.load_state_dict(self.checkpoint["weights"])
            for key, item in self.checkpoint.items():
                if key != "weights":
                    setattr(self, key, item)

        self.ac_target = deepcopy(self.ac).to(self.device)

        # freeze target network params
        for param in self.ac_target.parameters():
            param.requires_grad = False

        self.replay_buffer = ReplayBuffer(self.replay_size)
        self.optimizer_policy = opt.Adam(
            self.ac.actor.parameters(), lr=self.lr_p
        )
        self.optimizer_q = opt.Adam(
            self.ac.critic.parameters(), lr=self.lr_q
        )

    def select_action(self, state, deterministic=False):
        with torch.no_grad():
            action = self.ac.get_action(
                torch.as_tensor(state, dtype=torch.float32, device=self.device),
            deterministic=deterministic)[0].numpy()

        # add noise to output from policy network
        action += self.noise_std * np.random.randn(
            self.env.action_space.shape[0]
        )
        
        return np.clip(
            action,
            -self.env.action_space.high[0],
            self.env.action_space.high[0]
        )

    def get_q_loss(self, state, action, reward, next_state, done):
        q = self.ac.critic.get_value(torch.cat([state, action], dim=-1))

        with torch.no_grad():
            q_pi_target = self.ac_target.get_value(torch.cat([
                next_state, self.ac_target.get_action(next_state)[0]
            ], dim=-1))
            target = reward + self.gamma * (1 - done) * q_pi_target

        return nn.MSELoss()(q, target)

    def get_p_loss(self, state):
        q_pi = self.ac.get_value(Variable(torch.cat([
            state, self.ac.get_action(state)[0]
        ], dim=-1), requires_grad=True))
        return -torch.mean(q_pi)

    def update_params(self, state, action, reward, next_state, done):
        self.optimizer_q.zero_grad()
        loss_q = self.get_q_loss(state, action, reward, next_state, done)
        loss_q.backward()
        self.optimizer_q.step()

        # freeze critic params for policy update
        for param in self.ac.critic.parameters():
            param.requires_grad = False

        self.optimizer_policy.zero_grad()
        loss_p = self.get_p_loss(state)
        loss_p.backward()
        self.optimizer_policy.step()

        # unfreeze critic params
        for param in self.ac.critic.parameters():
            param.requires_grad = True

        # update target network
        with torch.no_grad():
            for param, param_target in zip(
                self.ac.parameters(), self.ac_target.parameters()
            ):
                param_target.data.mul_(self.polyak)
                param_target.data.add_((1 - self.polyak) * param.data)

    def learn(self):
        state, episode_reward, episode_len, episode = self.env.reset(), 0, 0, 0
        total_steps = self.steps_per_epoch * self.epochs

        for t in range(total_steps):
            # execute single transition
            if t > self.start_steps:
                action = self.select_action(state, deterministic=False)
            else:
                action = self.env.action_space.sample()

            next_state, reward, done, _ = self.env.step(action)
            if self.render:
                self.env.render()
            episode_reward += reward
            episode_len += 1

            # dont set d to True if max_ep_len reached
            done = False if episode_len == self.max_ep_len else done

            self.replay_buffer.push((state, action, reward, next_state, done))

            state = next_state

            if done or (episode_len == self.max_ep_len):
                if episode % 20 == 0:
                    print("Ep: {}, reward: {}, t: {}".format(
                        episode, episode_reward, t
                    ))
                if self.tensorboard_log:
                    self.writer.add_scalar("episode_reward", episode_reward, t)

                state, episode_reward, episode_len = self.env.reset(), 0, 0
                episode += 1

            # update params
            if t >= self.start_update and t % self.update_interval == 0:
                for _ in range(self.update_interval):
                    batch = self.replay_buffer.sample(
                        self.batch_size
                    )
                    states, actions, next_states, rewards, dones = (
                        x.to(self.device) for x in batch
                    )
                    self.update_params(
                        states, actions, next_states, rewards, dones
                    )

            if self.save_model is not None:
                if t >= self.start_update and t % self.save_interval == 0:
                    self.checkpoint["weights"] = self.ac.state_dict()
                    self.save(self, t)

        self.env.close()
        if self.tensorboard_log:
            self.writer.close()


if __name__ == "__main__":
    env = gym.make("Pendulum-v0")
    algo = DDPG("mlp", env, seed=0, save_model="checkpoints", pretrained=None)
    algo.learn()
    algo.evaluate(algo)<|MERGE_RESOLUTION|>--- conflicted
+++ resolved
@@ -139,11 +139,8 @@
         ).to(self.device)
 
         # load paramaters if already trained
-<<<<<<< HEAD
-        if self.pretrainedis not None:
-=======
-        if self.pretrained:
->>>>>>> b0822880
+
+        if self.pretrained is not None:
             self.load(self)
             self.ac.load_state_dict(self.checkpoint["weights"])
             for key, item in self.checkpoint.items():
