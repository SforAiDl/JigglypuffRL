--- conflicted
+++ resolved
@@ -78,10 +78,7 @@
         device="cpu",
         run_num=None,
         save_model=None,
-<<<<<<< HEAD
-=======
         save_interval=5000
->>>>>>> d2420473
     ):
 
         self.network_type = network_type
@@ -108,10 +105,7 @@
         self.seed = seed
         self.render = render
         self.evaluate = evaluate
-<<<<<<< HEAD
         self.checkpoint = self.__dict__
-=======
->>>>>>> d2420473
         self.run_num = run_num
         self.save_model = save_model
         self.save = save_params
@@ -346,19 +340,12 @@
                     self.update_params(
                         states, actions, next_states, rewards, dones, t
                     )
-<<<<<<< HEAD
-            
+                    
             if self.save_model is not None:
                 if t >= self.start_update and t % self.save_interval == 0:
                     self.checkpoint = self.get_hyperparams()
                     self.save(self, t)
                     print("Saved current model")
-=======
-
-            if t >= self.start_update and t % self.save_interval == 0:
-                self.checkpoint = self.get_hyperparams()
-                self.save(self, episode)
->>>>>>> d2420473
 
         self.env.close()
         if self.tensorboard_log:
@@ -384,9 +371,5 @@
 
 if __name__ == "__main__":
     env = gym.make("Pendulum-v0")
-<<<<<<< HEAD
-    algo = TD3("mlp", env)
-=======
-    algo = TD3("mlp", env, render=True, noise=OrnsteinUhlenbeckActionNoise)
->>>>>>> d2420473
+    algo = TD3("mlp", env, render=False, noise=OrnsteinUhlenbeckActionNoise)
     algo.learn()