import torch.nn as nn


class DuelingDQNValueMlp(nn.Module):
    def __init__(self, state_dim, action_dim):
        super(DuelingDQNValueMlp, self).__init__()

        self.state_dim = state_dim
        self.action_dim = action_dim

<<<<<<< HEAD
        self.feature = nn.Sequential(
            nn.Linear(self.state_dim, 128),
            nn.ReLU()
        )
=======
        self.feature = nn.Sequential(nn.Linear(self.state_dim, 128), nn.ReLU())
>>>>>>> a951c6d0

        self.advantage = nn.Sequential(
            nn.Linear(128, 128), nn.ReLU(), nn.Linear(128, self.action_dim)
        )

<<<<<<< HEAD
        self.value = nn.Sequential(
            nn.Linear(128, 128),
            nn.ReLU(),
            nn.Linear(128, 1)
        )
=======
        self.value = nn.Sequential(nn.Linear(128, 128), nn.ReLU(), nn.Linear(128, 1))
>>>>>>> a951c6d0

    def forward(self, x):
        x = self.feature(x)
        advantage = self.advantage(x)
        value = self.value(x)
        return value + advantage - advantage.mean()<|MERGE_RESOLUTION|>--- conflicted
+++ resolved
@@ -8,28 +8,20 @@
         self.state_dim = state_dim
         self.action_dim = action_dim
 
-<<<<<<< HEAD
         self.feature = nn.Sequential(
             nn.Linear(self.state_dim, 128),
             nn.ReLU()
         )
-=======
-        self.feature = nn.Sequential(nn.Linear(self.state_dim, 128), nn.ReLU())
->>>>>>> a951c6d0
 
         self.advantage = nn.Sequential(
             nn.Linear(128, 128), nn.ReLU(), nn.Linear(128, self.action_dim)
         )
 
-<<<<<<< HEAD
         self.value = nn.Sequential(
             nn.Linear(128, 128),
             nn.ReLU(),
             nn.Linear(128, 1)
         )
-=======
-        self.value = nn.Sequential(nn.Linear(128, 128), nn.ReLU(), nn.Linear(128, 1))
->>>>>>> a951c6d0
 
     def forward(self, x):
         x = self.feature(x)
