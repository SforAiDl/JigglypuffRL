import numpy as np
import torch
import torch.nn as nn
import torch.optim as opt
from torch.autograd import Variable
import gym

from jigglypuffRL.common import (
    get_model,
    evaluate,
    save_params,
    load_params,
)


class VPG:
    """
    Vanilla Policy Gradient algorithm
    Paper:
    https://papers.nips.cc/paper/1713-policy-gradient-methods-for-reinforcement-learning-with-function-approximation.pdf
    :param network_type: (str) The deep neural network layer types ['mlp']
    :param env: (Gym environment) The environment to learn from
    :param timesteps_per_actorbatch: (int) timesteps per actor per update
    :param gamma: (float) discount factor
    :param clip_param: (float) clipping parameter epsilon
    :param actor_batchsize: (int) trajectories per optimizer epoch
    :param epochs: (int) the optimizer's number of epochs
    :param lr_policy: (float) policy network learning rate
    :param lr_value: (float) value network learning rate
    :param policy_copy_interval: (int) number of optimizer before copying
        params from new policy to old policy
    :param save_interval: (int) Number of episodes between saves of models
    :param tensorboard_log: (str) the log location for tensorboard (if None,
        no logging)
    :param seed (int): seed for torch and gym
    :param device (str): device to use for tensor operations; 'cpu' for cpu
        and 'cuda' for gpu
    :param pretrained: (boolean) if model has already been trained
    :param save_name: (str) model save name (if None, model hasn't been
        pretrained)
    :param save_version: (int) model save version (if None, model hasn't been
        pretrained)
    """

    def __init__(
        self,
        network_type,
        env,
        timesteps_per_actorbatch=200,
        gamma=0.99,
        clip_param=0.2,
        actor_batch_size=8,
        epochs=1000,
        lr_policy=0.001,
        lr_value=0.005,
        policy_copy_interval=20,
        save_interval=200,
        layers=(32, 32),
        tensorboard_log=None,
        seed=None,
        render=False,
        device="cpu",
        pretrained=False,
        save_name=None,
        save_version=None,
    ):
        self.network_type = network_type
        self.env = env
        self.timesteps_per_actorbatch = timesteps_per_actorbatch
        self.gamma = gamma
        self.clip_param = clip_param
        self.actor_batch_size = actor_batch_size
        self.epochs = epochs
        self.lr_policy = lr_policy
        self.lr_value = lr_value
        self.tensorboard_log = tensorboard_log
        self.seed = seed
        self.render = render
        self.policy_copy_interval = policy_copy_interval
        self.evaluate = evaluate
        self.save_interval = save_interval
        self.layers = layers
        self.pretrained = pretrained
        self.save_name = save_name
        self.save_version = save_version
        self.save = save_params
        self.load = load_params
        self.checkpoint = self.__dict__

        # Assign device
        if "cuda" in device and torch.cuda.is_available():
            self.device = torch.device(device)
        else:
            self.device = torch.device("cpu")

        # Assign seed
        if seed is not None:
            torch.manual_seed(seed)
            torch.backends.cudnn.deterministic = True
            torch.backends.cudnn.benchmark = False
            np.random.seed(seed)
            self.env.seed(seed)

        # init writer if tensorboard
        self.writer = None
        if self.tensorboard_log is not None:
            from torch.utils.tensorboard import SummaryWriter

            self.writer = SummaryWriter(log_dir=self.tensorboard_log)

        self.create_model()

    def create_model(self):
        s_dim = self.env.observation_space.shape[0]

        if isinstance(self.env.action_space, gym.spaces.Discrete):
            a_dim = self.env.action_space.n
            disc = True
        elif isinstance(self.env.action_space, gym.spaces.Box):
            a_dim = self.env.action_space.shape[0]
            disc = False
        else:
            raise NotImplementedError

        # Instantiate networks and optimizers
        self.ac = get_model('ac', self.network_type)(
            s_dim, a_dim, self.layers, "V", disc, False
        ).to(self.device)

        # load paramaters if already trained
        if self.pretrained:
            self.load(self.save_name, self.save_version)
            self.ac.actor.load_state_dict(self.checkpoint["policy_weights"])
            self.ac.critic.load_state_dict(self.checkpoint["value_weights"])
            for key, item in self.checkpoint.items():
                if key not in ["policy_weights", "value_weights"]:
                    setattr(self, key, item)

        self.optimizer_policy = opt.Adam(
            self.ac.actor.parameters(), lr=self.lr_policy)
        self.optimizer_value = opt.Adam(
            self.ac.critic.parameters(), lr=self.lr_value)

        self.policy_hist = Variable(torch.Tensor())
        self.value_hist = Variable(torch.Tensor())
        self.traj_reward = []
        self.policy_loss_hist = Variable(torch.Tensor())
        self.value_loss_hist = Variable(torch.Tensor())

<<<<<<< HEAD
    def select_action(self, s):
        state = torch.as_tensor(s).float().to(self.device)
=======
    def select_action(self, state):
        state = torch.from_numpy(state).float().to(self.device)
>>>>>>> c250a218

        # create distribution based on policy_fn output
        a, c = self.ac.get_action(state)
        val = self.ac.get_value(state)

        # store policy probs and value function for current traj
        self.policy_hist = torch.cat(
            [self.policy_hist, c.log_prob(a).unsqueeze(0)]
        )
        self.value_hist = torch.cat([self.value_hist, val.unsqueeze(0)])

        return a.numpy()

    # get clipped loss for single trajectory (episode)
    def get_traj_loss(self):
        disc_R = 0
        returns = []

        # calculate discounted return
<<<<<<< HEAD
        for r in self.traj_reward[::-1]:
            R = r + self.gamma * R
            returns.insert(0, R)

        # advantage estimation
        returns = torch.FloatTensor(returns).to(self.device)
        A = Variable(returns) - Variable(self.value_hist)

        # compute policy and value loss
        loss_policy = (
            torch.sum(torch.mul(self.policy_hist, A)).mul(-1)
            .unsqueeze(0)
=======
        for reward in self.policy_fn.traj_reward[::-1]:
            disc_R = reward + self.gamma * disc_R
            returns.insert(0, disc_R)

        # advantage estimation
        returns = torch.FloatTensor(returns).to(self.device)
        advantage = Variable(returns) - Variable(self.value_fn.value_hist)

        # compute policy and value loss
        loss_policy = (
            torch.sum(torch.mul(
                self.policy_fn.policy_hist, advantage
            )).mul(-1).unsqueeze(0)
>>>>>>> c250a218
        )

        loss_value = nn.MSELoss()(
            self.value_hist, Variable(returns)
        ).unsqueeze(0)

        # store traj loss values in epoch loss tensors
        self.policy_loss_hist = torch.cat([
            self.policy_loss_hist, loss_policy])
        self.value_loss_hist = torch.cat([
            self.value_loss_hist, loss_value])

        # clear traj history
        self.traj_reward = []
        self.policy_hist = Variable(torch.Tensor())
        self.value_hist = Variable(torch.Tensor())

    def update_policy(self, episode):
        # mean of all traj losses in single epoch
        loss_policy = torch.mean(self.policy_loss_hist)
        loss_value = torch.mean(self.value_loss_hist)

        # tensorboard book-keeping
        if self.tensorboard_log:
            self.writer.add_scalar("loss/policy", loss_policy, episode)
            self.writer.add_scalar("loss/value", loss_value, episode)

        # take gradient step
        self.optimizer_policy.zero_grad()
        loss_policy.backward()
        self.optimizer_policy.step()

        self.optimizer_value.zero_grad()
        loss_value.backward()
        self.optimizer_value.step()

        # clear loss history for epoch
        self.policy_loss_hist = Variable(torch.Tensor())
        self.value_loss_hist = Variable(torch.Tensor())

    def learn(self):
        # training loop
        for episode in range(self.epochs):
            epoch_reward = 0
            for i in range(self.actor_batch_size):
                state = self.env.reset()
                done = False
                for t in range(self.timesteps_per_actorbatch):
                    action = self.select_action(state)
                    state, reward, done, _ = self.env.step(np.array(action))

                    if self.render:
                        self.env.render()

<<<<<<< HEAD
                    self.traj_reward.append(r)
=======
                    self.policy_fn.traj_reward.append(reward)
>>>>>>> c250a218

                    if done:
                        break

                epoch_reward += (
                    np.sum(self.traj_reward) / self.actor_batch_size
                )
                self.get_traj_loss()

            self.update_policy(episode)

            if episode % 20 == 0:
                print("Episode: {}, reward: {}".format(episode, epoch_reward))
                if self.tensorboard_log:
                    self.writer.add_scalar("reward", epoch_reward, episode)

<<<<<<< HEAD
            if ep % self.save_interval == 0:
                self.checkpoint["policy_weights"] = self.ac.actor.state_dict()
                self.checkpoint["value_weights"] = self.ac.critic.state_dict()
                if self.save_name is None:
                    self.save_name = "{}".format(self.env)
                self.save_version = int(ep / self.save_interval)
=======
            if episode % self.save_interval == 0:
                self.checkpoint["policy_weights"] = self.policy_fn.state_dict()
                self.checkpoint["value_weights"] = self.value_fn.state_dict()
                if self.save_name is None:
                    self.save_name = "{}-{}".format(self.policy, self.value)
                self.save_version = int(episode / self.save_interval)
>>>>>>> c250a218
                self.save(self)

        self.env.close()
        if self.tensorboard_log:
            self.writer.close()


if __name__ == "__main__":
    env = gym.make("Pendulum-v0")
    algo = VPG("mlp", env, epochs=500, seed=0)
    algo.learn()
    algo.evaluate(algo)<|MERGE_RESOLUTION|>--- conflicted
+++ resolved
@@ -147,13 +147,9 @@
         self.policy_loss_hist = Variable(torch.Tensor())
         self.value_loss_hist = Variable(torch.Tensor())
 
-<<<<<<< HEAD
-    def select_action(self, s):
-        state = torch.as_tensor(s).float().to(self.device)
-=======
+
     def select_action(self, state):
-        state = torch.from_numpy(state).float().to(self.device)
->>>>>>> c250a218
+        state = torch.as_tensor(state).float().to(self.device)
 
         # create distribution based on policy_fn output
         a, c = self.ac.get_action(state)
@@ -163,55 +159,6 @@
         self.policy_hist = torch.cat(
             [self.policy_hist, c.log_prob(a).unsqueeze(0)]
         )
-        self.value_hist = torch.cat([self.value_hist, val.unsqueeze(0)])
-
-        return a.numpy()
-
-    # get clipped loss for single trajectory (episode)
-    def get_traj_loss(self):
-        disc_R = 0
-        returns = []
-
-        # calculate discounted return
-<<<<<<< HEAD
-        for r in self.traj_reward[::-1]:
-            R = r + self.gamma * R
-            returns.insert(0, R)
-
-        # advantage estimation
-        returns = torch.FloatTensor(returns).to(self.device)
-        A = Variable(returns) - Variable(self.value_hist)
-
-        # compute policy and value loss
-        loss_policy = (
-            torch.sum(torch.mul(self.policy_hist, A)).mul(-1)
-            .unsqueeze(0)
-=======
-        for reward in self.policy_fn.traj_reward[::-1]:
-            disc_R = reward + self.gamma * disc_R
-            returns.insert(0, disc_R)
-
-        # advantage estimation
-        returns = torch.FloatTensor(returns).to(self.device)
-        advantage = Variable(returns) - Variable(self.value_fn.value_hist)
-
-        # compute policy and value loss
-        loss_policy = (
-            torch.sum(torch.mul(
-                self.policy_fn.policy_hist, advantage
-            )).mul(-1).unsqueeze(0)
->>>>>>> c250a218
-        )
-
-        loss_value = nn.MSELoss()(
-            self.value_hist, Variable(returns)
-        ).unsqueeze(0)
-
-        # store traj loss values in epoch loss tensors
-        self.policy_loss_hist = torch.cat([
-            self.policy_loss_hist, loss_policy])
-        self.value_loss_hist = torch.cat([
-            self.value_loss_hist, loss_value])
 
         # clear traj history
         self.traj_reward = []
@@ -255,11 +202,7 @@
                     if self.render:
                         self.env.render()
 
-<<<<<<< HEAD
-                    self.traj_reward.append(r)
-=======
-                    self.policy_fn.traj_reward.append(reward)
->>>>>>> c250a218
+                    self.traj_reward.append(reward)
 
                     if done:
                         break
@@ -276,21 +219,12 @@
                 if self.tensorboard_log:
                     self.writer.add_scalar("reward", epoch_reward, episode)
 
-<<<<<<< HEAD
-            if ep % self.save_interval == 0:
+            if episode % self.save_interval == 0:
                 self.checkpoint["policy_weights"] = self.ac.actor.state_dict()
                 self.checkpoint["value_weights"] = self.ac.critic.state_dict()
                 if self.save_name is None:
                     self.save_name = "{}".format(self.env)
-                self.save_version = int(ep / self.save_interval)
-=======
-            if episode % self.save_interval == 0:
-                self.checkpoint["policy_weights"] = self.policy_fn.state_dict()
-                self.checkpoint["value_weights"] = self.value_fn.state_dict()
-                if self.save_name is None:
-                    self.save_name = "{}-{}".format(self.policy, self.value)
                 self.save_version = int(episode / self.save_interval)
->>>>>>> c250a218
                 self.save(self)
 
         self.env.close()
