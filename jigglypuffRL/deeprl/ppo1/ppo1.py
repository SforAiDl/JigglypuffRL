--- conflicted
+++ resolved
@@ -120,7 +120,7 @@
 
         # load paramaters if already trained
         if self.pretrained:
-            self.load(self)
+            self.load(self, self.save_model, 10000)
             self.policy_new.load_state_dict(self.checkpoint["policy_weights"])
             self.value_fn.load_state_dict(self.checkpoint["value_weights"])
             for key, item in self.checkpoint.items():
@@ -266,21 +266,11 @@
             if episode % self.policy_copy_interval == 0:
                 self.policy_old.load_state_dict(self.policy_new.state_dict())
 
-<<<<<<< HEAD
             if self.save_model is not None:
-                if ep % self.save_interval == 0:
+                if episode % self.save_interval == 0:
                     self.checkpoint["policy_weights"] = self.policy_new.state_dict() # noqa
                     self.checkpoint["value_weights"] = self.value_fn.state_dict()    # noqa
-                    self.save(self, self.save_model, ep)
-=======
-            if episode % self.save_interval == 0:
-                self.checkpoint["policy_weights"] = self.policy_new.state_dict() # noqa
-                self.checkpoint["value_weights"] = self.value_fn.state_dict()
-                if self.save_name is None:
-                    self.save_name = "{}-{}".format(self.policy, self.value)
-                self.save_version = int(episode / self.save_interval)
-                self.save(self)
->>>>>>> dc4d3416
+                    self.save(self, self.save_model, episode)
 
         self.env.close()
         if self.tensorboard_log:
