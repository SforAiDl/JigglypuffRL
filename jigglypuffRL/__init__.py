from jigglypuffRL.common import (  # noqa
    MlpActorCritic,
    MlpPolicy,
    ReplayBuffer,
    MlpValue,
    get_model,
    save_params,
    load_params,
    evaluate,
)

<<<<<<< HEAD
from jigglypuffRL.deeprl import DDPG, PPO1, VPG, TD3, DQN # noqa
=======
>>>>>>> b6866bf2

from jigglypuffRL.deeprl import SAC, DDPG, PPO1, VPG, TD3  # noqa

from jigglypuffRL.classicalrl import (  # noqa
    EpsGreedyBernoulliBandit,
    EpsGreedyGaussianBandit,
    SoftmaxActionSelection,
    UCBBernoulliBandit,
    UCBGaussianBandit,
    BayesianUCBBernoulliBandit,
    ThompsonSampling,
    SARSA,
)<|MERGE_RESOLUTION|>--- conflicted
+++ resolved
@@ -9,12 +9,7 @@
     evaluate,
 )
 
-<<<<<<< HEAD
-from jigglypuffRL.deeprl import DDPG, PPO1, VPG, TD3, DQN # noqa
-=======
->>>>>>> b6866bf2
-
-from jigglypuffRL.deeprl import SAC, DDPG, PPO1, VPG, TD3  # noqa
+from jigglypuffRL.deeprl import SAC, DDPG, PPO1, VPG, TD3, DQN  # noqa
 
 from jigglypuffRL.classicalrl import (  # noqa
     EpsGreedyBernoulliBandit,
