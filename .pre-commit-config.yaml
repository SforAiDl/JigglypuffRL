repos:
  - repo: https://github.com/asottile/seed-isort-config
    rev: v1.9.4
    hooks:
        - id: seed-isort-config
          args: [--exclude=^((examples|docs)/.*)$]

  - repo: https://github.com/timothycrosley/isort
    rev: 4.3.20
    hooks:
        - id: isort

  - repo: https://github.com/python/black
    rev: 19.10b0
    hooks:
        - id: black
<<<<<<< HEAD
          language_version: python3.6
=======
          language_version: python3.7
>>>>>>> 08154e4e

  - repo: https://gitlab.com/pycqa/flake8
    rev: 3.7.7
    hooks:
        - id: flake8<|MERGE_RESOLUTION|>--- conflicted
+++ resolved
@@ -14,11 +14,7 @@
     rev: 19.10b0
     hooks:
         - id: black
-<<<<<<< HEAD
-          language_version: python3.6
-=======
           language_version: python3.7
->>>>>>> 08154e4e
 
   - repo: https://gitlab.com/pycqa/flake8
     rev: 3.7.7
