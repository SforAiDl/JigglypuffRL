from copy import deepcopy
from typing import Any, Dict, List, NamedTuple, Optional, Tuple, Union

import gym
import numpy as np
import torch
import torch.nn as nn
import torch.nn.functional as F
import torch.optim as opt
from torch.distributions import Normal

<<<<<<< HEAD
from genrl.deep.agents.base import OffPolicyAgent
from genrl.deep.common.base import BaseActorCritic
from genrl.deep.common.utils import get_env_properties, get_model, safe_mean
=======
from genrl.deep.common.base import BaseActorCritic
from genrl.deep.common.buffers import ReplayBuffer
from genrl.deep.common.utils import get_env_properties, get_model, safe_mean, set_seeds
from genrl.environments.vec_env import VecEnv
>>>>>>> 814a6276


class SAC(OffPolicyAgent):
    """Soft Actor Critic algorithm (SAC)

    Paper: https://arxiv.org/abs/1812.05905
    """

    def __init__(
        self,
        *args,
        alpha: float = 0.01,
        polyak: float = 0.995,
        entropy_tuning: bool = True,
        **kwargs,
    ):
        super(SAC, self).__init__(*args, **kwargs)

        self.alpha = alpha
        self.polyak = polyak
        self.entropy_tuning = entropy_tuning

        self.empty_logs()
        if self.create_model:
            self._create_model()

    def _create_model(self, **kwargs) -> None:
        if isinstance(self.network, str):
            input_dim, action_dim, discrete, _ = get_env_properties(
                self.env, self.network
            )

            self.ac = get_model("ac", self.network + "12")(
                input_dim,
                action_dim,
                hidden=self.layers,
                val_type="Qsa",
                discrete=False,
                num_critics=2,
                sac=True,
            ).float()
        else:
            self.model = self.network

        self.ac_target = deepcopy(self.ac)

        self.critic_params = list(self.ac.critic[0].parameters()) + list(
            self.ac.critic[1].parameters()
        )

        self.optimizer_value = opt.Adam(self.critic_params, self.lr_value)
        self.optimizer_policy = opt.Adam(self.ac.actor.parameters(), self.lr_policy)

        if self.entropy_tuning:
            self.target_entropy = -torch.prod(
                torch.Tensor(self.env.action_space.shape)
            ).item()
            self.log_alpha = torch.zeros(1, requires_grad=True)
            self.optimizer_alpha = opt.Adam([self.log_alpha], lr=self.lr_policy)

        self.replay_buffer = self.buffer_class(self.replay_size)

        # set action scales
        if self.env.action_space is None:
            self.action_scale = torch.FloatTensor(1.0)
            self.action_bias = torch.FloatTensor(0.0)
        else:
            self.action_scale = torch.FloatTensor(
                (self.env.action_space.high - self.env.action_space.low) / 2.0
            )
            self.action_bias = torch.FloatTensor(
                (self.env.action_space.high + self.env.action_space.low) / 2.0
            )

    def sample_action(
        self, state: np.ndarray, deterministic: bool = False
    ) -> np.ndarray:
        mean, log_std = self.ac.actor.forward(state)
        std = log_std.exp()

        # reparameterization trick
        distribution = Normal(mean, std)
        xi = distribution.rsample()
        yi = torch.tanh(xi)
        action = yi * self.action_scale + self.action_bias
        log_pi = distribution.log_prob(xi)

        # enforcing action bound (appendix of paper)
        log_pi -= torch.log(
            self.action_scale * (1 - yi.pow(2)) + np.finfo(np.float32).eps
        )
        log_pi = log_pi.sum(1, keepdim=True)
        mean = torch.tanh(mean) * self.action_scale + self.action_bias
        return action.float(), log_pi, mean

    def select_action(self, state, deterministic=False):
        state = torch.FloatTensor(state).to(self.device)
        action, _, _ = self.sample_action(state, deterministic)
        return action.detach().cpu().numpy()

    def update_target_model(self) -> None:
        """Function to update the target Q model

        Updates the target model with the training model's weights when called
        """
        for param, param_target in zip(
            self.ac.parameters(), self.ac_target.parameters()
        ):
            param_target.data.mul_(self.polyak)
            param_target.data.add_((1 - self.polyak) * param.data)

    def get_q_values(self, states: torch.Tensor, actions: torch.Tensor) -> torch.Tensor:
        """Get Q values corresponding to specific states and actions

        Args:
            states (:obj:`torch.Tensor`): States for which Q-values need to be found
            actions (:obj:`torch.Tensor`): Actions taken at respective states

        Returns:
            q_values (:obj:`torch.Tensor`): Q values for the given states and actions
        """
        q_values = self.ac.get_value(torch.cat([states, actions], dim=-1), mode="both")
        return q_values

    def get_target_q_values(
        self, next_states: torch.Tensor, rewards: List[float], dones: List[bool]
    ) -> torch.Tensor:
        """Get target Q values for the TD3

        Args:
            next_states (:obj:`torch.Tensor`): Next states for which target Q-values
                need to be found
            rewards (:obj:`list`): Rewards at each timestep for each environment
            dones (:obj:`list`): Game over status for each environment

        Returns:
            target_q_values (:obj:`torch.Tensor`): Target Q values for the TD3
        """
        next_target_actions, next_log_pi, _ = self.sample_action(next_states)
        next_q_target_values = self.ac_target.get_value(
            torch.cat([next_states, next_target_actions], dim=-1), mode="min"
        ) - self.alpha * next_log_pi.squeeze(-1)
        target_q_values = rewards + self.gamma * (1 - dones) * next_q_target_values
        return target_q_values

    def get_q_loss(self, batch: NamedTuple) -> torch.Tensor:
        """TD3 Function to calculate the loss of the critic

        Args:
            batch (:obj:`collections.namedtuple` of :obj:`torch.Tensor`): Batch of experiences

        Returns:
            loss (:obj:`torch.Tensor`): Calculated loss of the Q-function
        """
        q_values = self.get_q_values(batch.states, batch.actions)
        target_q_values = self.get_target_q_values(
            batch.next_states, batch.rewards, batch.dones
        )
        loss = F.mse_loss(q_values[0], target_q_values) + F.mse_loss(
            q_values[1], target_q_values
        )
        return loss

    def get_p_loss(self, states: torch.Tensor) -> torch.Tensor:
        """Function to get the Policy loss

        Args:
            states (:obj:`torch.Tensor`): States for which Q-values need to be found

        Returns:
            loss (:obj:`torch.Tensor`): Calculated policy loss
        """
        pi, log_pi, _ = self.sample_action(states)
        critic_pi = self.ac.get_value(
            torch.cat([states, pi.float()], dim=-1).float(), mode="min"
        )
        policy_loss = ((self.alpha * log_pi) - critic_pi).mean()

        return policy_loss, log_pi

    def get_alpha_loss(self, log_pi):
        # Entropy loss
        if self.entropy_tuning:
            alpha_loss = -torch.mean(
                self.log_alpha * (log_pi + self.target_entropy).detach()
            )
        else:
            alpha_loss = torch.FloatTensor(0.0)
            self.alpha = self.log_alpha.exp()
        return alpha_loss

    def update_params(self, update_interval: int) -> (Tuple[float]):
        for timestep in range(update_interval):
            batch = self.sample_from_buffer()

            value_loss = self.get_q_loss(batch)
            self.logs["value_loss"].append(value_loss.item())

            policy_loss, log_pi = self.get_p_loss(batch.states)
            self.logs["policy_loss"].append(policy_loss.item())

            alpha_loss = self.get_alpha_loss(log_pi)
            self.logs["alpha_loss"].append(alpha_loss.item())

            policy_loss += alpha_loss

            self.optimizer_value.zero_grad()
            value_loss.backward()
            self.optimizer_value.step()

            self.optimizer_policy.zero_grad()
            policy_loss.backward()
            self.optimizer_policy.step()

            self.update_target_model()

        # self.logs["value_loss"].append(value_loss.item())
        # self.logs["policy_loss"].append(policy_loss.item())
        # self.logs["alpha_loss"].append(alpha_loss.item())

    def get_hyperparams(self) -> Dict[str, Any]:
        hyperparams = {
            "network": self.network,
            "gamma": self.gamma,
            "lr_value": self.lr_value,
            "lr_policy": self.lr_policy,
            "replay_size": self.replay_size,
            "entropy_tuning": self.entropy_tuning,
            "alpha": self.alpha,
            "polyak": self.polyak,
            "weights": self.ac.state_dict(),
        }

        return hyperparams

    def load_weights(self, weights) -> None:
        """
        Load weights for the agent from pretrained model
        """
        self.ac.load_state_dict(weights["weights"])

    def get_logging_params(self) -> Dict[str, Any]:
        """
        :returns: Logging parameters for monitoring training
        :rtype: dict
        """
        logs = {
            "policy_loss": safe_mean(self.logs["policy_loss"]),
            "value_loss": safe_mean(self.logs["value_loss"]),
            "alpha_loss": safe_mean(self.logs["alpha_loss"]),
        }

        self.empty_logs()
        return logs

    def empty_logs(self):
        """
        Empties logs
        """
        self.logs = {}
        self.logs["value_loss"] = []
        self.logs["policy_loss"] = []
        self.logs["alpha_loss"] = []<|MERGE_RESOLUTION|>--- conflicted
+++ resolved
@@ -9,19 +9,12 @@
 import torch.optim as opt
 from torch.distributions import Normal
 
-<<<<<<< HEAD
-from genrl.deep.agents.base import OffPolicyAgent
+from genrl.deep.agents.base import OffPolicyAgentAC
 from genrl.deep.common.base import BaseActorCritic
 from genrl.deep.common.utils import get_env_properties, get_model, safe_mean
-=======
-from genrl.deep.common.base import BaseActorCritic
-from genrl.deep.common.buffers import ReplayBuffer
-from genrl.deep.common.utils import get_env_properties, get_model, safe_mean, set_seeds
-from genrl.environments.vec_env import VecEnv
->>>>>>> 814a6276
-
-
-class SAC(OffPolicyAgent):
+
+
+class SAC(OffPolicyAgentAC):
     """Soft Actor Critic algorithm (SAC)
 
     Paper: https://arxiv.org/abs/1812.05905
