import collections
from abc import ABC
<<<<<<< HEAD
from typing import Any, Dict, List, Tuple
=======
from typing import Any, Dict, Tuple, Union
>>>>>>> 653e4786

import numpy as np
import torch
from torch.nn import functional as F

<<<<<<< HEAD
from genrl.deep.common.buffers import (
    PrioritizedBuffer,
    PrioritizedReplayBufferSamples,
    PushReplayBuffer,
    ReplayBufferSamples,
)
=======
from genrl.deep.common.actor_critic import BaseActorCritic
from genrl.deep.common.buffers import PrioritizedBuffer, PushReplayBuffer
>>>>>>> 653e4786
from genrl.deep.common.utils import set_seeds


class BaseAgent(ABC):
    def __init__(
        self,
<<<<<<< HEAD
        network_type: str,
=======
        network: Union[str, BaseActorCritic],
>>>>>>> 653e4786
        env: Any,
        create_model: bool = True,
        batch_size: int = 64,
        gamma: float = 0.99,
        layers: Tuple = (64, 64),
        lr_policy: float = 0.001,
        lr_value: float = 0.001,
        **kwargs
    ):
<<<<<<< HEAD
        self.network_type = network_type
=======
        self.network = network
>>>>>>> 653e4786
        self.env = env
        self.create_model = create_model
        self.batch_size = batch_size
        self.gamma = gamma
        self.layers = layers
        self.lr_policy = lr_policy
        self.lr_value = lr_value

        self.seed = kwargs["seed"] if "seed" in kwargs else None
        self.render = kwargs["render"] if "render" in kwargs else False

        # Assign device
        device = kwargs["device"] if "device" in kwargs else "cpu"
        if "cuda" in device and torch.cuda.is_available():
            self.device = torch.device(device)
        else:
            self.device = torch.device("cpu")

        # Assign seed
        if self.seed is not None:
            set_seeds(self.seed, self.env)

    def _create_model(self) -> None:
        """
        Initialize all the policy networks in this method, and also \
        initialize the optimizers and the buffers.
        """
        raise NotImplementedError

    def select_action(self, state: np.ndarray) -> np.ndarray:
        """
        Selection of action

        :param state: Observation state
        :type state: int, float, ...
        :returns: Action based on the state and epsilon value
        :rtype: int, float, ...
        """
        raise NotImplementedError

    def update_params(self, update_interval: int) -> None:
        """
        Takes the step for optimizer.
        This internally calls functions to calculate loss.
        """
        raise NotImplementedError

    def get_hyperparameters(self) -> Dict[str, Any]:
        """
        Hyperparameters you want to return
        """
        raise NotImplementedError

    def get_logging_params(self) -> Dict[str, Any]:
        raise NotImplementedError

    def empty_logs(self):
        raise NotImplementedError


class OnPolicyAgent(BaseAgent):
    def __init__(self, *args, rollout_size: int = 2048, **kwargs):
        super(OnPolicyAgent, self).__init__(*args, **kwargs)
        self.rollout_size = rollout_size

    def collect_rewards(self, dones, timestep):
        for i, done in enumerate(dones):
            if done or timestep == self.rollout_size - 1:
                self.rewards.append(self.env.episode_reward[i])
                self.env.episode_reward[i] = 0

    def collect_rollouts(self, state):
        for i in range(self.rollout_size):
            action, values, old_log_probs = self.select_action(state)

            next_state, reward, dones, _ = self.env.step(np.array(action))

            if self.render:
                self.env.render()

            self.rollout.add(
                state,
                action.reshape(self.env.n_envs, 1),
                reward,
                dones,
                values.detach(),
                old_log_probs.detach(),
            )

            state = next_state

            self.collect_rewards(dones, i)

        return values, dones


class OffPolicyAgent(BaseAgent):
<<<<<<< HEAD
    def __init__(
        self, *args, replay_size: int = 1000000, buffer_type: str = "push", **kwargs
    ):
=======
    def __init__(self, *args, replay_size=1000000, buffer_type="push", **kwargs):
>>>>>>> 653e4786
        super(OffPolicyAgent, self).__init__(*args, **kwargs)
        self.replay_size = replay_size
        self.buffer_type = buffer_type

        if buffer_type == "push":
            self.buffer_class = PushReplayBuffer
        elif buffer_type == "prioritized":
            self.buffer_class = PrioritizedBuffer
        else:
<<<<<<< HEAD
            raise NotImplementedError

    def update_params_before_select_action(self, timestep: int) -> None:
        """Update any parameters before selecting action like epsilon for decaying epsilon greedy

        Args:
            timestep (int): Timestep in the training process
        """
        pass

    def update_target_model(self) -> None:
        """Function to update the target Q model

        Updates the target model with the training model's weights when called
        """
        raise NotImplementedError

    def _reshape_batch(self, batch: List):
        """Function to reshape experiences

        Can be modified for individual algorithm usage
        """
        return [*batch]

    def sample_from_buffer(self, beta: float = None):
        """Samples experiences from the buffer and converts them into usable formats
        """
        # Samples from the buffer
        if beta is not None:
            batch = self.replay_buffer.sample(self.batch_size, beta=beta)
        else:
            batch = self.replay_buffer.sample(self.batch_size)

        states, actions, rewards, next_states, dones = self._reshape_batch(batch)

        # Convert every experience to a Named Tuple. Either Replay or Prioritized Replay samples.
        if self.buffer_type == "push":
            batch = ReplayBufferSamples(*[states, actions, rewards, next_states, dones])
        elif self.buffer_type == "prioritized":
            indices, weights = batch[5], batch[6]
            batch = PrioritizedReplayBufferSamples(
                *[states, actions, rewards, next_states, dones, indices, weights]
            )
        return batch

    def get_q_loss(self, batch: collections.namedtuple) -> torch.Tensor:
        """Normal Function to calculate the loss of the Q-function

        Args:
            batch (:obj:`collections.namedtuple` of :obj:`torch.Tensor`): Batch of experiences

        Returns:
            loss (:obj:`torch.Tensor`): Calculateed loss of the Q-function
        """
        q_values = self.get_q_values(batch.states, batch.actions)
        target_q_values = self.get_target_q_values(
            batch.next_states, batch.rewards, batch.dones
        )
        loss = F.mse_loss(q_values, target_q_values)
        return loss
=======
            raise NotImplementedError
>>>>>>> 653e4786
<|MERGE_RESOLUTION|>--- conflicted
+++ resolved
@@ -1,37 +1,20 @@
 import collections
 from abc import ABC
-<<<<<<< HEAD
-from typing import Any, Dict, List, Tuple
-=======
 from typing import Any, Dict, Tuple, Union
->>>>>>> 653e4786
 
 import numpy as np
 import torch
 from torch.nn import functional as F
 
-<<<<<<< HEAD
-from genrl.deep.common.buffers import (
-    PrioritizedBuffer,
-    PrioritizedReplayBufferSamples,
-    PushReplayBuffer,
-    ReplayBufferSamples,
-)
-=======
 from genrl.deep.common.actor_critic import BaseActorCritic
 from genrl.deep.common.buffers import PrioritizedBuffer, PushReplayBuffer
->>>>>>> 653e4786
 from genrl.deep.common.utils import set_seeds
 
 
 class BaseAgent(ABC):
     def __init__(
         self,
-<<<<<<< HEAD
-        network_type: str,
-=======
         network: Union[str, BaseActorCritic],
->>>>>>> 653e4786
         env: Any,
         create_model: bool = True,
         batch_size: int = 64,
@@ -41,11 +24,7 @@
         lr_value: float = 0.001,
         **kwargs
     ):
-<<<<<<< HEAD
-        self.network_type = network_type
-=======
         self.network = network
->>>>>>> 653e4786
         self.env = env
         self.create_model = create_model
         self.batch_size = batch_size
@@ -143,13 +122,9 @@
 
 
 class OffPolicyAgent(BaseAgent):
-<<<<<<< HEAD
     def __init__(
         self, *args, replay_size: int = 1000000, buffer_type: str = "push", **kwargs
     ):
-=======
-    def __init__(self, *args, replay_size=1000000, buffer_type="push", **kwargs):
->>>>>>> 653e4786
         super(OffPolicyAgent, self).__init__(*args, **kwargs)
         self.replay_size = replay_size
         self.buffer_type = buffer_type
@@ -159,7 +134,6 @@
         elif buffer_type == "prioritized":
             self.buffer_class = PrioritizedBuffer
         else:
-<<<<<<< HEAD
             raise NotImplementedError
 
     def update_params_before_select_action(self, timestep: int) -> None:
@@ -219,7 +193,4 @@
             batch.next_states, batch.rewards, batch.dones
         )
         loss = F.mse_loss(q_values, target_q_values)
-        return loss
-=======
-            raise NotImplementedError
->>>>>>> 653e4786
+        return loss