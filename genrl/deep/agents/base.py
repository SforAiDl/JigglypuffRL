--- conflicted
+++ resolved
@@ -6,16 +6,7 @@
 import torch
 from torch.nn import functional as F
 
-<<<<<<< HEAD
-from genrl.deep.common.buffers import (
-    PrioritizedBuffer,
-    PrioritizedReplayBufferSamples,
-    PushReplayBuffer,
-    ReplayBufferSamples,
-)
-=======
 from genrl.deep.common.buffers import PrioritizedBuffer, PushReplayBuffer
->>>>>>> f39dd364
 from genrl.deep.common.utils import set_seeds
 
 
@@ -130,13 +121,9 @@
 
 
 class OffPolicyAgent(BaseAgent):
-<<<<<<< HEAD
     def __init__(
-        self, *args, replay_size: int = 1000000, buffer_type: str = "push", **kwargs
+        self, *args, replay_size: int = 1000, buffer_type: str = "push", **kwargs
     ):
-=======
-    def __init__(self, *args, replay_size=1000000, buffer_type="push", **kwargs):
->>>>>>> f39dd364
         super(OffPolicyAgent, self).__init__(*args, **kwargs)
         self.replay_size = replay_size
         self.buffer_type = buffer_type
@@ -146,7 +133,6 @@
         elif buffer_type == "prioritized":
             self.buffer_class = PrioritizedBuffer
         else:
-<<<<<<< HEAD
             raise NotImplementedError
 
     def update_params_before_select_action(self, timestep: int) -> None:
@@ -244,7 +230,4 @@
 
             self.optimizer_value.zero_grad()
             value_loss.backward()
-            self.optimizer_value.step()
-=======
-            raise NotImplementedError
->>>>>>> f39dd364
+            self.optimizer_value.step()