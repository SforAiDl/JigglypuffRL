--- conflicted
+++ resolved
@@ -63,11 +63,7 @@
         epochs=1000,
         lr_policy=0.01,
         lr_value=0.0005,
-<<<<<<< HEAD
-        pretrained=None,
-=======
         policy_copy_interval=20,
->>>>>>> 55a2179f
         layers=(32, 32),
         tensorboard_log=None,
         seed=None,
