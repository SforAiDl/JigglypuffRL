--- conflicted
+++ resolved
@@ -3,12 +3,7 @@
 import gym
 import numpy as np
 import torch
-<<<<<<< HEAD
-from torch import optim as opt
-from torch.autograd import Variable
-=======
 import torch.optim as opt
->>>>>>> 653e4786
 
 from genrl.deep.agents.base import OnPolicyAgent
 from genrl.deep.common import (
