import collections
from typing import List

import numpy as np
import torch
<<<<<<< HEAD
from torch import nn as nn
=======
>>>>>>> 653e4786

from genrl.deep.agents.dqn.base import DQN


def ddqn_q_target(
    agent: DQN, next_states: torch.Tensor, rewards: torch.Tensor, dones: torch.Tensor,
) -> torch.Tensor:
    """Double Q-learning target

    Can be used to replace the `get_target_values` method of the Base DQN
    class in any DQN algorithm

    Args:
        agent (:obj:`DQN`): The agent
        next_states (:obj:`torch.Tensor`): Next states being encountered by the agent
        rewards (:obj:`torch.Tensor`): Rewards received by the agent
        dones (:obj:`torch.Tensor`): Game over status of each environment

    Returns:
        target_q_values (:obj:`torch.Tensor`): Target Q values using Double Q-learning
    """
    next_q_values = agent.model(next_states)
    next_best_actions = next_q_values.max(1)[1].unsqueeze(1)

    rewards, dones = rewards.unsqueeze(-1), dones.unsqueeze(-1)

    next_q_target_values = agent.target_model(next_states)
    max_next_q_target_values = next_q_target_values.gather(1, next_best_actions)
    target_q_values = rewards + agent.gamma * torch.mul(
        max_next_q_target_values, (1 - dones)
    )
    return target_q_values


def prioritized_q_loss(agent: DQN, batch: collections.namedtuple):
    """Function to calculate the loss of the Q-function

    Returns:
        agent (:obj:`DQN`): The agent
        loss (:obj:`torch.Tensor`): Calculateed loss of the Q-function
    """
    batch = agent.sample_from_buffer(beta=agent.beta)

    q_values = agent.get_q_values(batch.states, batch.actions)
    target_q_values = agent.get_target_q_values(
        batch.next_states, batch.rewards, batch.dones
    )

    # Weighted MSE Loss
    loss = batch.weights * (q_values - target_q_values.detach()) ** 2
    # Priorities are taken as the td-errors + some small value to avoid 0s
    priorities = loss + 1e-5
    loss = loss.mean()
    agent.replay_buffer.update_priorities(
        batch.indices, priorities.detach().cpu().numpy()
    )
    agent.logs["value_loss"].append(loss.item())
    return loss


def categorical_greedy_action(agent: DQN, state: torch.Tensor) -> np.ndarray:
    """Greedy action selection for Categorical DQN

    Args:
        agent (:obj:`DQN`): The agent
        state (:obj:`np.ndarray`): Current state of the environment

    Returns:
        action (:obj:`np.ndarray`): Action taken by the agent
    """
    q_values = agent.model(state).detach().numpy()
    # We need to scale and discretise the Q-value distribution obtained above
    q_values = q_values * np.linspace(agent.v_min, agent.v_max, agent.num_atoms)
    # Then we find the action with the highest Q-values for all discrete regions
    action = np.argmax(q_values.sum(2), axis=-1)
    return action


def categorical_q_values(agent: DQN, states: torch.Tensor, actions: torch.Tensor):
    """Get Q values given state for a Categorical DQN

    Args:
        agent (:obj:`DQN`): The agent
        states (:obj:`torch.Tensor`): States being replayed
        actions (:obj:`torch.Tensor`): Actions being replayed

    Returns:
        q_values (:obj:`torch.Tensor`): Q values for the given states and actions
    """
    q_values = agent.model(states)

    # Size of q_values should be [..., action_dim, 51] here
    actions = actions.unsqueeze(1).expand(-1, 1, agent.num_atoms)
    q_values = q_values.gather(1, actions)

    # But after this the shape of q_values would be [..., 1, 51] where as
    # it needs to be the same as the target_q_values: [..., 51]
    q_values = q_values.squeeze(1)  # Hence the squeeze

    # Clamp Q-values to get positive and stable Q-values
    q_values = q_values.clamp(0.01, 0.99)

    return q_values


def categorical_q_target(
    agent: DQN, next_states: np.ndarray, rewards: List[float], dones: List[bool],
):
    """Projected Distribution of Q-values

    Helper function for Categorical/Distributional DQN

    Args:
        agent (:obj:`DQN`): The agent
        next_states (:obj:`torch.Tensor`): Next states being encountered by the agent
        rewards (:obj:`torch.Tensor`): Rewards received by the agent
        dones (:obj:`torch.Tensor`): Game over status of each environment

    Returns:
        target_q_values (object): Projected Q-value Distribution or Target Q Values
    """
    batch_size = next_states.size(0)

    delta_z = float(agent.v_max - agent.v_min) / (agent.num_atoms - 1)
    support = torch.linspace(agent.v_min, agent.v_max, agent.num_atoms)

    next_q_values = agent.target_model(next_states).data.cpu() * support
    next_action = torch.argmax(next_q_values.sum(2), axis=1)
    next_action = next_action[:, np.newaxis, np.newaxis].expand(
        next_q_values.size(0), 1, next_q_values.size(2)
    )
    next_q_values = next_q_values.gather(1, next_action).squeeze(1)

    rewards = rewards.unsqueeze(-1).expand_as(next_q_values)
    dones = dones.unsqueeze(-1).expand_as(next_q_values)
    support = support.unsqueeze(0).expand_as(next_q_values)

    target_q_values = rewards + (1 - dones) * 0.99 * support
    target_q_values = target_q_values.clamp(min=agent.v_min, max=agent.v_max)
    norm_target_q_values = (target_q_values - agent.v_min) / delta_z
    lower = norm_target_q_values.floor()
    upper = norm_target_q_values.ceil()

    offset = (
        torch.linspace(0, (batch_size - 1) * agent.num_atoms, batch_size)
        .long()
        .unsqueeze(1)
        .expand(-1, agent.num_atoms)
    )

    target_q_values = torch.zeros(next_q_values.size())
    target_q_values.view(-1).index_add_(
        0,
        (lower.long() + offset).view(-1),
        (next_q_values * (upper - norm_target_q_values)).view(-1),
    )
    target_q_values.view(-1).index_add_(
        0,
        (upper.long() + offset).view(-1),
        (next_q_values * (norm_target_q_values - lower)).view(-1),
    )
    return target_q_values


def categorical_q_loss(agent: DQN, batch: collections.namedtuple):
    """Categorical DQN loss function to calculate the loss of the Q-function

    Args:
        agent (:obj:`DQN`): The agent
        batch (:obj:`collections.namedtuple` of :obj:`torch.Tensor`): Batch of experiences

    Returns:
        loss (:obj:`torch.Tensor`): Calculateed loss of the Q-function
    """
    target_q_values = agent.get_target_q_values(
        batch.next_states, batch.rewards, batch.dones
    )
    q_values = agent.get_q_values(batch.states, batch.actions)

    # For the loss, we take the difference
    loss = -(target_q_values * q_values.log()).sum(1).mean()
    return loss<|MERGE_RESOLUTION|>--- conflicted
+++ resolved
@@ -3,10 +3,6 @@
 
 import numpy as np
 import torch
-<<<<<<< HEAD
-from torch import nn as nn
-=======
->>>>>>> 653e4786
 
 from genrl.deep.agents.dqn.base import DQN
 
