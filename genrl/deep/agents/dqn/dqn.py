--- conflicted
+++ resolved
@@ -176,21 +176,9 @@
             elif self.noisy_dqn:
                 self.model = NoisyDQNValue(state_dim, action_dim)
             else:
-<<<<<<< HEAD
-                self.model = get_model("v", self.network_type)(state_dim, action_dim, "Qs")
-            # load paramaters if already trained
-            if self.pretrained is not None:
-                self.load(self)
-                self.model.load_state_dict(self.checkpoint["weights"])
-                for key, item in self.checkpoint.items():
-                    if key not in ["weights", "save_model"]:
-                        setattr(self, key, item)
-                print("Loaded pretrained model")
-=======
                 self.model = get_model("v", self.network_type)(
                     state_dim, action_dim, "Qs"
                 )
->>>>>>> 295b04ab
 
         elif self.network_type == "cnn":
             if self.history_length is None:
@@ -403,10 +391,6 @@
             self.target_model.reset_noise()
 
     def calculate_epsilon_by_frame(self, frame_idx):
-<<<<<<< HEAD
-        return self.min_epsilon + (self.max_epsilon - self.min_epsilon) * np.exp(
-            -1.0 * frame_idx / self.epsilon_decay
-=======
         '''
         A helper function to calculate the value of epsilon after every step. 
 
@@ -419,7 +403,6 @@
             self.min_epsilon
             + (self.max_epsilon - self.min_epsilon)
             * np.exp(-1.0 * frame_idx / self.epsilon_decay)
->>>>>>> 295b04ab
         )
 
     def projection_distribution(self, next_state, rewards, dones):
