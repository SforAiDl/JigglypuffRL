import numpy as np
import torch
import torch.nn.functional as F
import torch.optim as opt
from torch.autograd import Variable
import gym

from genrl.deep.common import (
    get_model,
    save_params,
    load_params,
    set_seeds,
    venv,
    RolloutBuffer,
)
from typing import Union, Tuple, Any, Optional, Dict


class A2C:
    """
    Advantage Actor Critic algorithm (A2C)
    The synchronous version of A3C
    Paper: https://arxiv.org/abs/1602.01783

    :param network_type: The deep neural network layer types ['mlp']
    :param env: The environment to learn from
    :param gamma: Discount factor
    :param actor_batch_size: Update batch size
    :param lr_actor: Policy Network learning rate
    :param lr_critic: Value Network learning rate
    :param num_episodes: Number of episodes
    :param timesteps_per_actorbatch: Number of timesteps per epoch
    :param max_ep_len: Maximum timesteps in an episode
    :param layers: Number of neurons in hidden layers
    :param noise: Noise function to use
    :param noise_std: Standard deviation for action noise
    :param tensorboard_log: (The log location for Tensorboard
(if None, no logging))
    :param seed: Seed for reproducing results
    :param render: True if environment is to be rendered, else False
    :param device: Device to use for Tensor operation ['cpu', 'cuda']
    :param run_num: Model run number if it has already been trained
    :param save_model: Directory the user wants to save models to
    :param save_interval: Number of steps between saves of models
    :param rollout_size: Rollout Buffer Size
    :type network_type: string
    :type env: Gym Environment
    :type gamma: float
    :type actor_batch_size: int
    :type lr_a: float
    :type lr_c: float
    :type num_episodes: int
    :type timesteps_per_actorbatch: int
    :type max_ep_len: int
    :type layers: tuple or list
    :type noise: function
    :type noise_std: float
    :type tensorboard_log: string
    :type seed: int
    :type render: boolean
    :type device: string
    :type run_num: int
    :type save_model: string
    :type save_interval: int
    :type rollout_size: int
    """

    def __init__(
        self,
        network_type: str,
        env: Union[gym.Env, venv],
        gamma: float = 0.99,
        actor_batch_size: int = 64,
        lr_actor: float = 0.01,
        lr_critic: float = 0.1,
        num_episodes: int = 100,
        timesteps_per_actorbatch: int = 4000,
        max_ep_len: int = 1000,
        layers: Tuple = (32, 32),
        noise: Any = None,
        noise_std: float = 0.1,
        tensorboard_log: str = None,
        seed: Optional[int] = None,
        render: bool = False,
        device: Union[torch.device, str] = "cpu",
        run_num: int = None,
        save_model: str = None,
        save_interval: int = 1000,
        rollout_size: int = 2048,
    ):
        self.network_type = network_type
        self.env = env
        self.gamma = gamma
        self.actor_batch_size = actor_batch_size
        self.lr_actor = lr_actor
        self.lr_critic = lr_critic
        self.num_episodes = num_episodes
        self.timesteps_per_actorbatch = timesteps_per_actorbatch
        self.max_ep_len = max_ep_len
        self.layers = layers
        self.noise = noise
        self.noise_std = noise_std
        self.tensorboard_log = tensorboard_log
        self.seed = seed
        self.render = render
        self.run_num = run_num
        self.save_interval = save_interval
        self.save_model = None
        self.save = save_params
        self.load = load_params
        self.rollout_size = rollout_size

        # Assign device
        if "cuda" in device and torch.cuda.is_available():
            self.device = torch.device("cuda")
        else:
            self.device = torch.device("cpu")

        # Assign seed
        if seed is not None:
            set_seeds(seed, self.env)

        # Setup tensorboard writer
        self.writer = None
        if self.tensorboard_log is not None:  # pragma: no cover
            from torch.utils.tensorboard import SummaryWriter

            self.writer = SummaryWriter(log_dir=self.tensorboard_log)

        self.create_model()

    def create_model(self) -> None:
        """
        Creates actor critic model and initialises optimizers
        """
        (state_dim, action_dim, discrete, action_lim) = self.get_env_properties()

        if self.noise is not None:
            self.noise = self.noise(
                np.zeros_like(action_dim), self.noise_std * np.ones_like(action_dim)
            )

        self.ac = get_model("ac", self.network_type)(
            state_dim, action_dim, self.layers, "V", discrete, action_lim=action_lim
        ).to(self.device)

        self.actor_optimizer = opt.Adam(self.ac.actor.parameters(), lr=self.lr_actor)

        self.critic_optimizer = opt.Adam(self.ac.critic.parameters(), lr=self.lr_critic)

        self.rollout = RolloutBuffer(
            self.rollout_size,
            self.env.observation_space,
            self.env.action_space,
            n_envs=self.env.n_envs,
        )

        # load paramaters if already trained
        if self.run_num is not None:
            self.load(self)
            self.ac.actor.load_state_dict(self.checkpoint["actor_weights"])
            self.ac.critic.load_state_dict(self.checkpoint["critic_weights"])
            for key, item in self.checkpoint.items():
                if key not in ["actor_weights", "critic_weights"]:
                    setattr(self, key, item)
            print("Loaded pretrained model")

    def select_action(
        self, state: np.ndarray, deterministic: bool = False
    ) -> np.ndarray:
        """
        Selection of action 

        :param state: Observation state
        :param deterministic: Action selection type
        :type state: int, float, ...
        :type deterministic: bool
        :returns: Action based on the state and epsilon value
        :rtype: int, float, ...
        """
        state = Variable(torch.as_tensor(state).float().to(self.device))

        # create distribution based on policy_fn output
        a, c = self.ac.get_action(state, deterministic=False)
        val = self.ac.get_value(state).unsqueeze(0)

        return a, val, c.log_prob(a)

    def get_traj_loss(self, value, done) -> None:
        """
        (Get trajectory of agent to calculate discounted rewards and 
calculate losses)
        """
        self.rollout.compute_returns_and_advantage(value.detach().cpu().numpy(), done)

    def get_value_log_probs(self, state, action):
        a, c = self.ac.get_action(state, deterministic=False)
        val = self.ac.get_value(state)
        return val, c.log_prob(action)

    def update_policy(self) -> None:

        for rollout in self.rollout.get(256):

            actions = rollout.actions

            if isinstance(self.env.action_space, gym.spaces.Discrete):
                actions = actions.long().flatten()

            vals, log_prob = self.get_value_log_probs(rollout.observations, actions)

            policy_loss = rollout.advantages * log_prob

            policy_loss = -torch.sum(policy_loss)

            value_loss = F.mse_loss(rollout.returns, vals)

            loss = policy_loss

            self.actor_optimizer.zero_grad()
            loss.backward()
            torch.nn.utils.clip_grad_norm_(self.ac.actor.parameters(), 0.5)
            self.actor_optimizer.step()

            self.critic_optimizer.zero_grad()
            value_loss.backward()
            torch.nn.utils.clip_grad_norm_(self.ac.critic.parameters(), 0.5)
            self.critic_optimizer.step()

    def collect_rollouts(self, initial_state):

        state = initial_state

        for i in range(2048):
            # with torch.no_grad():
            action, values, old_log_probs = self.select_action(state)

            next_state, reward, done, _ = self.env.step(np.array(action))
            self.epoch_reward += reward

            if self.render:
                self.env.render()

            self.rollout.add(
                state,
                action.reshape(self.env.n_envs, 1),
                reward,
                done,
                values.detach(),
                old_log_probs.detach(),
            )

            state = next_state

            for i, d in enumerate(done):
                if d:
                    self.rewards.append(self.epoch_reward[i])
                    self.epoch_reward[i] = 0

        return values, done

    def learn(self):  # pragma: no cover
        """
        Trains actor critic model
        """
        for episode in range(self.num_episodes):
            episode_reward = 0
<<<<<<< HEAD
            steps = []
            for _i in range(self.actor_batch_size):
                state = self.env.reset()
                done = False

                for _t in range(self.timesteps_per_actorbatch):
                    action = self.select_action(state)
                    state, reward, done, _ = self.env.step(action)

                    if self.render:
                        self.env.render()

                    self.traj_reward.append(reward)

                    if done:
                        steps.append(t)
                        break

                episode_reward += np.sum(self.traj_reward) / self.actor_batch_size
                self.get_traj_loss()
=======
>>>>>>> 1b0826f2

            self.update(episode)

            if episode % 5 == 0:
                print("Episode: {}, Reward: {}".format(episode, episode_reward))
                if self.tensorboard_log:
                    self.writer.add_scalar("reward", episode_reward, episode)

            if self.save_model is not None:
                if episode % self.save_interval == 0:
                    self.checkpoint = self.get_hyperparams()
                    self.save(self, episode)
                    print("Saved current model")

        self.env.close()
        if self.tensorboard_log:
            self.writer.close()

    def get_env_properties(self):
        """
        Helper function to extract the observation and action space

        :returns: (Observation space, Action Space and whether the action
space is discrete or not)
        :rtype: int, float, ... ; int, float, ... ; bool
        """
        state_dim = self.env.observation_space.shape[0]

        if isinstance(self.env.action_space, gym.spaces.Discrete):
            action_dim = self.env.action_space.n
            disc = True
            action_lim = None
        elif isinstance(self.env.action_space, gym.spaces.Box):
            action_dim = self.env.action_space.shape[0]
            action_lim = self.env.action_space.high[0]
            disc = False
        else:
            raise NotImplementedError

        return state_dim, action_dim, disc, action_lim

    def get_hyperparams(self) -> Dict[str, Any]:
        """
        Loads important hyperparameters that need to be loaded or saved

        :returns: Hyperparameters that need to be saved or loaded
        :rtype: dict
        """
        hyperparams = {
            "network_type": self.network_type,
            "timesteps_per_actorbatch": self.timesteps_per_actorbatch,
            "gamma": self.gamma,
            "actor_batch_size": self.actor_batch_size,
            "lr_actor": self.lr_actor,
            "lr_critic": self.lr_critic,
            "actor_weights": self.ac.actor.state_dict(),
            "critic_weights": self.ac.critic.state_dict(),
        }

        return hyperparams


if __name__ == "__main__":
    env = gym.make("CartPole-v0")
    algo = A2C("mlp", env)
    algo.learn()<|MERGE_RESOLUTION|>--- conflicted
+++ resolved
@@ -265,29 +265,6 @@
         """
         for episode in range(self.num_episodes):
             episode_reward = 0
-<<<<<<< HEAD
-            steps = []
-            for _i in range(self.actor_batch_size):
-                state = self.env.reset()
-                done = False
-
-                for _t in range(self.timesteps_per_actorbatch):
-                    action = self.select_action(state)
-                    state, reward, done, _ = self.env.step(action)
-
-                    if self.render:
-                        self.env.render()
-
-                    self.traj_reward.append(reward)
-
-                    if done:
-                        steps.append(t)
-                        break
-
-                episode_reward += np.sum(self.traj_reward) / self.actor_batch_size
-                self.get_traj_loss()
-=======
->>>>>>> 1b0826f2
 
             self.update(episode)
 
