--- conflicted
+++ resolved
@@ -116,15 +116,15 @@
             ).to(self.device)
         else:
             self.ac = self.network.to(self.device)
-<<<<<<< HEAD
+
             # action_dim = self.network.action_dim
-=======
->>>>>>> 28105ff9
-
-        # if self.noise is not None:
-        #     self.noise = self.noise(
-        #         np.zeros_like(action_dim), self.noise_std * np.ones_like(action_dim)
-        #     )
+
+
+
+        if self.noise is not None:
+             self.noise = self.noise(
+                np.zeros_like(action_dim), self.noise_std * np.ones_like(action_dim)
+             )
 
         self.optimizer_policy = opt.Adam(self.ac.actor.parameters(), lr=self.lr_policy)
         self.optimizer_value = opt.Adam(self.ac.critic.parameters(), lr=self.lr_value)
