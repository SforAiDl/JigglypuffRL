--- conflicted
+++ resolved
@@ -86,10 +86,7 @@
             rollout_size=rollout_size,
             **kwargs
         )
-<<<<<<< HEAD
-        self.max_ep_len = max_ep_len
-=======
->>>>>>> f39dd364
+
         self.noise = noise
         self.noise_std = noise_std
         self.value_coeff = kwargs.get("value_coeff", 0.5)
