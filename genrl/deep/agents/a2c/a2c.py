--- conflicted
+++ resolved
@@ -63,13 +63,7 @@
 
         This will create the Actor-Critic net for the agent and initialise the action noise
         """
-<<<<<<< HEAD
-        Creates actor critic model and initialises optimizers
-        """
-        input_dim, action_dim, discrete, action_lim = get_env_properties(
-=======
         state_dim, action_dim, discrete, action_lim = get_env_properties(
->>>>>>> a59f765b
             self.env, self.network
         )
         if isinstance(self.network, str):
