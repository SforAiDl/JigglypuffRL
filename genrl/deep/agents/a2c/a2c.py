from typing import Any, Dict, Tuple, Union

import gym
import numpy as np
import torch
import torch.nn.functional as F
import torch.optim as opt

from genrl.deep.agents.base import OnPolicyAgent
from genrl.deep.common import (
    BaseActorCritic,
    RolloutBuffer,
    get_env_properties,
    get_model,
    safe_mean,
)
from genrl.environments.vec_env import VecEnv


class A2C(OnPolicyAgent):
    """
    Advantage Actor Critic algorithm (A2C)
    The synchronous version of A3C
    Paper: https://arxiv.org/abs/1602.01783

    :param network: The deep neural network
    :param env: The environment to learn from
    :param gamma: Discount factor
    :param actor_batch_size: Update batch size
<<<<<<< HEAD
    :param lr_actor: Policy network learning rate
    :param lr_critic: Value network learning rate
=======
    :param lr_policy: Policy Network learning rate
    :param lr_value: Value Network learning rate
>>>>>>> 9ce9716b
    :param num_episodes: Number of episodes
    :param timesteps_per_actorbatch: Number of timesteps per epoch
    :param max_ep_len: Maximum timesteps in an episode
    :param layers: Number of neurons in hidden layers
    :param noise: Noise function to use
    :param noise_std: Standard deviation for action noise
    :param seed: Seed for reproducing results
    :param render: True if environment is to be rendered, else False
    :param device: Device to use for Tensor operation ['cpu', 'cuda']
    :param rollout_size: Rollout Buffer Size
    :param val_coeff: Coefficient of value loss in overall loss function
    :param entropy_coeff: Coefficient of entropy loss in overall loss function
    :type network: string or BaseActorCritic
    :type env: Gym Environment
    :type gamma: float
    :type actor_batch_size: int
    :type lr_policy: float
    :type lr_value: float
    :type num_episodes: int
    :type timesteps_per_actorbatch: int
    :type max_ep_len: int
    :type layers: tuple or list
    :type noise: function
    :type noise_std: float
    :type seed: int
    :type render: boolean
    :type device: string
    :type rollout_size: int
    :type val_coeff: float
    :type entropy_coeff: float
    """

    def __init__(
        self,
        network,
        env: Union[gym.Env, VecEnv],
        batch_size: int = 256,
        gamma: float = 0.99,
        lr_policy: float = 0.01,
        lr_value: float = 0.1,
        layers: Tuple = (32, 32),
        rollout_size: int = 2048,
        noise: Any = None,
        noise_std: float = 0.1,
        **kwargs
    ):
        super(A2C, self).__init__(
            network,
            env,
            batch_size=batch_size,
            layers=layers,
            gamma=gamma,
            lr_policy=lr_policy,
            lr_value=lr_value,
            rollout_size=rollout_size,
            **kwargs
        )

        self.noise = noise
        self.noise_std = noise_std
        self.value_coeff = kwargs.get("value_coeff", 0.5)
        self.entropy_coeff = kwargs.get("entropy_coeff", 0.01)

        self.empty_logs()
        if self.create_model:
            self._create_model()

    def _create_model(self) -> None:
        """
        Creates actor critic model and initialises optimizers
        """
        if isinstance(self.network, str):
            input_dim, action_dim, discrete, action_lim = get_env_properties(
                self.env, self.network
            )
            self.ac = get_model("ac", self.network)(
                input_dim, action_dim, self.layers, "V", discrete, action_lim=action_lim
            ).to(self.device)

        else:
            self.ac = self.network.to(self.device)
            action_dim = self.network.action_dim

        if self.noise is not None:
            self.noise = self.noise(
                np.zeros_like(action_dim), self.noise_std * np.ones_like(action_dim)
            )

        self.optimizer_policy = opt.Adam(self.ac.actor.parameters(), lr=self.lr_policy)
        self.optimizer_value = opt.Adam(self.ac.critic.parameters(), lr=self.lr_value)

        self.rollout = RolloutBuffer(self.rollout_size, self.env)

    def select_action(
        self, state: np.ndarray, deterministic: bool = False
    ) -> np.ndarray:
        """
        Selection of action

        :param state: Observation state
        :param deterministic: Action selection type
        :type state: int, float, ...
        :type deterministic: bool
        :returns: Action based on the state and epsilon value
        :rtype: int, float, ...
        """
        state = torch.as_tensor(state).float().to(self.device)

        # create distribution based on actor output
        action, dist = self.ac.get_action(state, deterministic=False)
        value = self.ac.get_value(state)

        return action.detach().cpu().numpy(), value, dist.log_prob(action).cpu()

    def get_traj_loss(self, values, dones) -> None:
        """
        (Get trajectory of agent to calculate discounted rewards and
calculate losses)
        """
        self.rollout.compute_returns_and_advantage(values.detach().cpu().numpy(), dones)

    def get_value_log_probs(self, state, action):
        state, action = state.to(self.device), action.to(self.device)
        _, dist = self.ac.get_action(state, deterministic=False)
        value = self.ac.get_value(state)
        return value, dist.log_prob(action).cpu()

    def update_policy(self) -> None:
        for rollout in self.rollout.get(self.batch_size):
            actions = rollout.actions

            if isinstance(self.env.action_space, gym.spaces.Discrete):
                actions = actions.long().flatten()

            values, log_prob = self.get_value_log_probs(rollout.observations, actions)

            policy_loss = rollout.advantages * log_prob
            policy_loss = -torch.mean(policy_loss)
            self.logs["policy_loss"].append(policy_loss.item())

            value_loss = self.value_coeff * F.mse_loss(rollout.returns, values.cpu())
            self.logs["value_loss"].append(torch.mean(value_loss).item())

            entropy_loss = (torch.exp(log_prob) * log_prob).sum()
            self.logs["policy_entropy"].append(entropy_loss.item())

            actor_loss = policy_loss + self.entropy_coeff * entropy_loss

            self.optimizer_policy.zero_grad()
            actor_loss.backward()
            torch.nn.utils.clip_grad_norm_(self.ac.actor.parameters(), 0.5)
            self.optimizer_policy.step()

            self.optimizer_value.zero_grad()
            value_loss.backward()
            torch.nn.utils.clip_grad_norm_(self.ac.critic.parameters(), 0.5)
            self.optimizer_value.step()

    def get_hyperparams(self) -> Dict[str, Any]:
        """
        Loads important hyperparameters that need to be loaded or saved

        :returns: Hyperparameters that need to be saved or loaded
        :rtype: dict
        """
        hyperparams = {
            "network": self.network,
            "batch_size": self.batch_size,
            "gamma": self.gamma,
            "lr_actor": self.lr_actor,
            "lr_critic": self.lr_critic,
            "rollout_size": self.rollout_size,
            "policy_weights": self.ac.actor.state_dict(),
            "value_weights": self.ac.critic.state_dict(),
        }
        return hyperparams

    def load_weights(self, weights) -> None:
        """
        Load weights for the agent from pretrained model
        """
        self.ac.actor.load_state_dict(weights["policy_weights"])
        self.ac.critic.load_state_dict(weights["value_weights"])

    def get_logging_params(self) -> Dict[str, Any]:
        """
        :returns: Logging parameters for monitoring training
        :rtype: dict
        """
        logs = {
            "policy_loss": safe_mean(self.logs["policy_loss"]),
            "value_loss": safe_mean(self.logs["value_loss"]),
            "policy_entropy": safe_mean(self.logs["policy_entropy"]),
            "mean_reward": safe_mean(self.rewards),
        }

        self.empty_logs()
        return logs

    def empty_logs(self):
        """
        Empties logs
        """
        self.logs = {}
        self.logs["policy_loss"] = []
        self.logs["value_loss"] = []
        self.logs["policy_entropy"] = []
        self.rewards = []<|MERGE_RESOLUTION|>--- conflicted
+++ resolved
@@ -27,13 +27,8 @@
     :param env: The environment to learn from
     :param gamma: Discount factor
     :param actor_batch_size: Update batch size
-<<<<<<< HEAD
     :param lr_actor: Policy network learning rate
     :param lr_critic: Value network learning rate
-=======
-    :param lr_policy: Policy Network learning rate
-    :param lr_value: Value Network learning rate
->>>>>>> 9ce9716b
     :param num_episodes: Number of episodes
     :param timesteps_per_actorbatch: Number of timesteps per epoch
     :param max_ep_len: Maximum timesteps in an episode
