<<<<<<< HEAD
from typing import Any, Dict, Tuple, Union

import gym
import numpy as np
import torch
import torch.nn as nn
import torch.optim as opt

from ....environments import VecEnv
from ...common import RolloutBuffer, get_env_properties, get_model, safe_mean
from ..base import OnPolicyAgent


class PPO1(OnPolicyAgent):
    """
    Proximal Policy Optimization algorithm (Clipped policy).

    Paper: https://arxiv.org/abs/1707.06347

    :param network_type: The deep neural network layer types ['mlp']
    :param env: The environment to learn from
    :param timesteps_per_actorbatch: timesteps per actor per update
    :param gamma: discount factor
    :param clip_param: clipping parameter epsilon
    :param actor_batchsize: trajectories per optimizer epoch
    :param epochs: the optimizer's number of epochs
    :param lr_policy: policy network learning rate
    :param lr_value: value network learning rate
    :param policy_copy_interval: number of optimizer before copying
        params from new policy to old policy
    :param save_interval: Number of episodes between saves of models
    :param seed: seed for torch and gym
    :param device: device to use for tensor operations; 'cpu' for cpu
        and 'cuda' for gpu
    :param run_num: if model has already been trained
    :param save_model: directory the user wants to save models to
    :param load_model: model loading path
    :type network_type: str
    :type env: Gym environment
    :type timesteps_per_actorbatch: int
    :type gamma: float
    :type clip_param: float
    :type actor_batchsize: int
    :type epochs: int
    :type lr_policy: float
    :type lr_value: float
    :type policy_copy_interval: int
    :type save_interval: int
    :type seed: int
    :type device: string
    :type run_num: boolean
    :type save_model: string
    :type load_model: string
    :type rollout_size: int
    """

    def __init__(
        self,
        network_type: str,
        env: Union[gym.Env, VecEnv],
        batch_size: int = 256,
        gamma: float = 0.99,
        clip_param: float = 0.2,
        epochs: int = 1000,
        lr_policy: float = 0.001,
        lr_value: float = 0.001,
        layers: Tuple = (64, 64),
        rollout_size: int = 2048,
        **kwargs
    ):

        super(PPO1, self).__init__(
            network_type,
            env,
            batch_size,
            layers,
            gamma,
            lr_policy,
            lr_value,
            epochs,
            rollout_size,
            **kwargs
        )

        self.clip_param = clip_param
        self.entropy_coeff = kwargs.get("entropy_coeff", 0.01)
        self.value_coeff = kwargs.get("value_coeff", 0.5)

        self.empty_logs()
        self.create_model()

    def create_model(self) -> None:
        """
        Creates actor critic model and initialises optimizers
        """
        # Instantiate networks and optimizers
        input_dim, action_dim, discrete, action_lim = get_env_properties(self.env)

        self.ac = get_model("ac", self.network_type)(
            input_dim,
            action_dim,
            self.layers,
            "V",
            discrete=discrete,
            action_lim=action_lim,
            activation="tanh",
        ).to(self.device)

        # load paramaters if already trained
        if self.load_model is not None:
            self.load(self)
            self.ac.actor.load_state_dict(self.checkpoint["policy_weights"])
            self.ac.critic.load_state_dict(self.checkpoint["value_weights"])
            for key, item in self.checkpoint.items():
                if key not in ["policy_weights", "value_weights", "save_model"]:
                    setattr(self, key, item)
            print("Loaded pretrained model")

        self.optimizer_policy = opt.Adam(self.ac.actor.parameters(), lr=self.lr_policy)
        self.optimizer_value = opt.Adam(self.ac.critic.parameters(), lr=self.lr_value)

        self.rollout = RolloutBuffer(
            self.rollout_size,
            self.env.observation_space,
            self.env.action_space,
            n_envs=self.env.n_envs,
            gae_lambda=0.95,
        )

    def select_action(self, state: np.ndarray) -> np.ndarray:
        """
        Selection of action

        :param state: Observation state
        :type state: int, float, ...
        :returns: Action based on the state and epsilon value
        :rtype: int, float, ...
        """
        state = torch.as_tensor(state).float().to(self.device)
        # create distribution based on actor output
        action, c_new = self.ac.get_action(state, deterministic=False)
        value = self.ac.get_value(state)

        return action.detach().cpu().numpy(), value, c_new.log_prob(action).cpu()

    def evaluate_actions(self, old_states, old_actions):
        """
        Evaluate the performance of older actions

        :param old_states: Previous states
        :param old_actions: Previous actions
        :type old_states: NumPy Array
        :type old_actions: NumPy Array
        :returns: Value, Log Probabilities of old actions, Entropy
        """
        old_states, old_actions = (
            old_states.to(self.device),
            old_actions.to(self.device),
        )

        value = self.ac.get_value(old_states)
        _, dist = self.ac.get_action(old_states)
        return value, dist.log_prob(old_actions).cpu(), dist.entropy().cpu()

    # get clipped loss for single trajectory (episode)
    def get_traj_loss(self, values: np.ndarray, dones: bool):
        """
        (Get trajectory of agent to calculate discounted rewards and
calculate losses)

        :param value: Value of a state
        :param done: True if the state is terminal, else False
        :type value: NumPy Array
        :type done: boolean
        """
        self.rollout.compute_returns_and_advantage(
            values.detach().cpu().numpy(), dones, use_gae=True
        )

    def update_policy(self):
        """
        Function to calculate loss from rollouts and update the policy
        """
        for rollout in self.rollout.get(self.batch_size):
            actions = rollout.actions

            if isinstance(self.env.action_space, gym.spaces.Discrete):
                actions = actions.long().flatten()

            values, log_prob, entropy = self.evaluate_actions(
                rollout.observations, actions
            )

            advantages = rollout.advantages
            advantages = (advantages - advantages.mean()) / (advantages.std() + 1e-8)

            ratio = torch.exp(log_prob - rollout.old_log_prob)

            policy_loss_1 = advantages * ratio
            policy_loss_2 = advantages * torch.clamp(
                ratio, 1 - self.clip_param, 1 + self.clip_param
            )
            policy_loss = -torch.min(policy_loss_1, policy_loss_2).mean()
            self.logs["policy_loss"].append(policy_loss.item())

            values = values.flatten()

            value_loss = nn.functional.mse_loss(rollout.returns, values.cpu())
            self.logs["value_loss"].append(torch.mean(value_loss).item())

            entropy_loss = -torch.mean(entropy)
            self.logs["policy_entropy"].append(entropy_loss.item())

            loss = policy_loss + self.entropy_coeff * entropy_loss

            self.optimizer_policy.zero_grad()
            loss.backward()
            torch.nn.utils.clip_grad_norm_(self.ac.actor.parameters(), 0.5)
            self.optimizer_policy.step()

            self.optimizer_value.zero_grad()
            value_loss.backward()
            torch.nn.utils.clip_grad_norm_(self.ac.critic.parameters(), 0.5)
            self.optimizer_value.step()

    def get_hyperparams(self) -> Dict[str, Any]:
        """
        Loads important hyperparameters that need to be loaded or saved

        :returns: Hyperparameters that need to be saved or loaded
        :rtype: dict
        """
        hyperparams = {
            "network_type": self.network_type,
            "batch_size": self.batch_size,
            "gamma": self.gamma,
            "clip_param": self.clip_param,
            "lr_policy": self.lr_policy,
            "lr_value": self.lr_value,
            "policy_weights": self.ac.actor.state_dict(),
            "value_weights": self.ac.critic.state_dict(),
            "rollout_size": self.rollout_size,
        }

        return hyperparams

    def get_logging_params(self) -> Dict[str, Any]:
        """
        :returns: Logging parameters for monitoring training
        :rtype: dict
        """

        logs = {
            "policy_loss": safe_mean(self.logs["policy_loss"]),
            "value_loss": safe_mean(self.logs["value_loss"]),
            "policy_entropy": safe_mean(self.logs["policy_entropy"]),
            "mean_reward": safe_mean(self.rewards),
        }

        self.empty_logs()
        return logs

    def empty_logs(self):
        """
        Empties logs
        """
        self.logs = {}
        self.logs["policy_loss"] = []
        self.logs["value_loss"] = []
        self.logs["policy_entropy"] = []
        self.rewards = []
=======
from typing import Any, Dict, Tuple, Union

import gym
import numpy as np
import torch
import torch.nn as nn
import torch.optim as opt

from ....environments import VecEnv
from ...common import RolloutBuffer, get_env_properties, get_model, safe_mean
from ..base import OnPolicyAgent


class PPO1(OnPolicyAgent):
    """
    Proximal Policy Optimization algorithm (Clipped policy).

    Paper: https://arxiv.org/abs/1707.06347

    :param network_type: The deep neural network layer types ['mlp']
    :param env: The environment to learn from
    :param timesteps_per_actorbatch: timesteps per actor per update
    :param gamma: discount factor
    :param clip_param: clipping parameter epsilon
    :param actor_batchsize: trajectories per optimizer epoch
    :param epochs: the optimizer's number of epochs
    :param lr_policy: policy network learning rate
    :param lr_value: value network learning rate
    :param policy_copy_interval: number of optimizer before copying
        params from new policy to old policy
    :param seed: seed for torch and gym
    :param device: device to use for tensor operations; 'cpu' for cpu
        and 'cuda' for gpu
    :param load_model: model loading path
    :type network_type: str
    :type env: Gym environment
    :type timesteps_per_actorbatch: int
    :type gamma: float
    :type clip_param: float
    :type actor_batchsize: int
    :type epochs: int
    :type lr_policy: float
    :type lr_value: float
    :type policy_copy_interval: int
    :type seed: int
    :type device: string
    :type load_model: string
    :type rollout_size: int
    """

    def __init__(
        self,
        network_type: str,
        env: Union[gym.Env, VecEnv],
        batch_size: int = 256,
        gamma: float = 0.99,
        clip_param: float = 0.2,
        epochs: int = 1000,
        lr_policy: float = 0.001,
        lr_value: float = 0.001,
        layers: Tuple = (64, 64),
        rollout_size: int = 2048,
        **kwargs
    ):

        super(PPO1, self).__init__(
            network_type,
            env,
            batch_size,
            layers,
            gamma,
            lr_policy,
            lr_value,
            epochs,
            rollout_size,
            **kwargs
        )

        self.clip_param = clip_param
        self.entropy_coeff = kwargs.get("entropy_coeff", 0.01)
        self.value_coeff = kwargs.get("value_coeff", 0.5)
        self.activation = kwargs.get("activation", "relu")

        self.empty_logs()
        self.create_model()

    def create_model(self):
        # Instantiate networks and optimizers
        input_dim, action_dim, discrete, action_lim = get_env_properties(
            self.env, self.network_type
        )

        self.ac = get_model("ac", self.network_type)(
            input_dim,
            action_dim,
            self.layers,
            "V",
            discrete,
            action_lim=action_lim,
            activation=self.activation,
        ).to(self.device)

        self.optimizer_policy = opt.Adam(self.ac.actor.parameters(), lr=self.lr_policy)
        self.optimizer_value = opt.Adam(self.ac.critic.parameters(), lr=self.lr_value)

        self.rollout = RolloutBuffer(self.rollout_size, self.env, gae_lambda=0.95,)

    def select_action(self, state: np.ndarray, deterministic=False) -> np.ndarray:
        state = torch.as_tensor(state).float().to(self.device)
        # create distribution based on policy output
        action, dist = self.ac.get_action(state, deterministic=deterministic)
        value = self.ac.get_value(state)

        return action.detach().cpu().numpy(), value, dist.log_prob(action).cpu()

    def evaluate_actions(self, old_states, old_actions):
        old_states, old_actions = (
            old_states.to(self.device),
            old_actions.to(self.device),
        )

        value = self.ac.critic.get_value(old_states)
        _, dist = self.ac.actor.get_action(old_states)
        return value, dist.log_prob(old_actions).cpu(), dist.entropy().cpu()

    def get_traj_loss(self, values, dones):
        self.rollout.compute_returns_and_advantage(
            values.detach().cpu().numpy(), dones, use_gae=True
        )

    def update_policy(self):
        for rollout in self.rollout.get(self.batch_size):
            actions = rollout.actions

            if isinstance(self.env.action_space, gym.spaces.Discrete):
                actions = actions.long().flatten()

            values, log_prob, entropy = self.evaluate_actions(
                rollout.observations, actions
            )

            advantages = rollout.advantages
            advantages = (advantages - advantages.mean()) / (advantages.std() + 1e-8)

            ratio = torch.exp(log_prob - rollout.old_log_prob)

            policy_loss_1 = advantages * ratio
            policy_loss_2 = advantages * torch.clamp(
                ratio, 1 - self.clip_param, 1 + self.clip_param
            )
            policy_loss = -torch.min(policy_loss_1, policy_loss_2).mean()
            self.logs["policy_loss"].append(policy_loss.item())

            values = values.flatten()

            value_loss = nn.functional.mse_loss(rollout.returns, values.cpu())
            self.logs["value_loss"].append(torch.mean(value_loss).item())

            entropy_loss = -torch.mean(entropy)  # Change this to entropy
            self.logs["policy_entropy"].append(entropy_loss.item())

            actor_loss = policy_loss + self.entropy_coeff * entropy_loss

            self.optimizer_policy.zero_grad()
            actor_loss.backward()
            torch.nn.utils.clip_grad_norm_(self.ac.actor.parameters(), 0.5)
            self.optimizer_policy.step()

            self.optimizer_value.zero_grad()
            value_loss.backward()
            torch.nn.utils.clip_grad_norm_(self.ac.critic.parameters(), 0.5)
            self.optimizer_value.step()

    def get_hyperparams(self) -> Dict[str, Any]:
        hyperparams = {
            "network_type": self.network_type,
            "batch_size": self.batch_size,
            "gamma": self.gamma,
            "clip_param": self.clip_param,
            "lr_policy": self.lr_policy,
            "lr_value": self.lr_value,
            "rollout_size": self.rollout_size,
            "policy_weights": self.ac.actor.state_dict(),
            "value_weights": self.ac.critic.state_dict(),
        }

        return hyperparams

    def load_weights(self, weights) -> None:
        """
        Load weights for the agent from pretrained model
        """
        self.ac.actor.load_state_dict(weights["policy_weights"])
        self.ac.critic.load_state_dict(weights["value_weights"])

    def get_logging_params(self) -> Dict[str, Any]:
        """
        :returns: Logging parameters for monitoring training
        :rtype: dict
        """

        logs = {
            "policy_loss": safe_mean(self.logs["policy_loss"]),
            "value_loss": safe_mean(self.logs["value_loss"]),
            "policy_entropy": safe_mean(self.logs["policy_entropy"]),
            "mean_reward": safe_mean(self.rewards),
        }

        self.empty_logs()
        return logs

    def empty_logs(self):
        """
        Empties logs
        """
        self.logs = {}
        self.logs["policy_loss"] = []
        self.logs["value_loss"] = []
        self.logs["policy_entropy"] = []
        self.rewards = []
>>>>>>> 76de19d3
<|MERGE_RESOLUTION|>--- conflicted
+++ resolved
@@ -1,276 +1,3 @@
-<<<<<<< HEAD
-from typing import Any, Dict, Tuple, Union
-
-import gym
-import numpy as np
-import torch
-import torch.nn as nn
-import torch.optim as opt
-
-from ....environments import VecEnv
-from ...common import RolloutBuffer, get_env_properties, get_model, safe_mean
-from ..base import OnPolicyAgent
-
-
-class PPO1(OnPolicyAgent):
-    """
-    Proximal Policy Optimization algorithm (Clipped policy).
-
-    Paper: https://arxiv.org/abs/1707.06347
-
-    :param network_type: The deep neural network layer types ['mlp']
-    :param env: The environment to learn from
-    :param timesteps_per_actorbatch: timesteps per actor per update
-    :param gamma: discount factor
-    :param clip_param: clipping parameter epsilon
-    :param actor_batchsize: trajectories per optimizer epoch
-    :param epochs: the optimizer's number of epochs
-    :param lr_policy: policy network learning rate
-    :param lr_value: value network learning rate
-    :param policy_copy_interval: number of optimizer before copying
-        params from new policy to old policy
-    :param save_interval: Number of episodes between saves of models
-    :param seed: seed for torch and gym
-    :param device: device to use for tensor operations; 'cpu' for cpu
-        and 'cuda' for gpu
-    :param run_num: if model has already been trained
-    :param save_model: directory the user wants to save models to
-    :param load_model: model loading path
-    :type network_type: str
-    :type env: Gym environment
-    :type timesteps_per_actorbatch: int
-    :type gamma: float
-    :type clip_param: float
-    :type actor_batchsize: int
-    :type epochs: int
-    :type lr_policy: float
-    :type lr_value: float
-    :type policy_copy_interval: int
-    :type save_interval: int
-    :type seed: int
-    :type device: string
-    :type run_num: boolean
-    :type save_model: string
-    :type load_model: string
-    :type rollout_size: int
-    """
-
-    def __init__(
-        self,
-        network_type: str,
-        env: Union[gym.Env, VecEnv],
-        batch_size: int = 256,
-        gamma: float = 0.99,
-        clip_param: float = 0.2,
-        epochs: int = 1000,
-        lr_policy: float = 0.001,
-        lr_value: float = 0.001,
-        layers: Tuple = (64, 64),
-        rollout_size: int = 2048,
-        **kwargs
-    ):
-
-        super(PPO1, self).__init__(
-            network_type,
-            env,
-            batch_size,
-            layers,
-            gamma,
-            lr_policy,
-            lr_value,
-            epochs,
-            rollout_size,
-            **kwargs
-        )
-
-        self.clip_param = clip_param
-        self.entropy_coeff = kwargs.get("entropy_coeff", 0.01)
-        self.value_coeff = kwargs.get("value_coeff", 0.5)
-
-        self.empty_logs()
-        self.create_model()
-
-    def create_model(self) -> None:
-        """
-        Creates actor critic model and initialises optimizers
-        """
-        # Instantiate networks and optimizers
-        input_dim, action_dim, discrete, action_lim = get_env_properties(self.env)
-
-        self.ac = get_model("ac", self.network_type)(
-            input_dim,
-            action_dim,
-            self.layers,
-            "V",
-            discrete=discrete,
-            action_lim=action_lim,
-            activation="tanh",
-        ).to(self.device)
-
-        # load paramaters if already trained
-        if self.load_model is not None:
-            self.load(self)
-            self.ac.actor.load_state_dict(self.checkpoint["policy_weights"])
-            self.ac.critic.load_state_dict(self.checkpoint["value_weights"])
-            for key, item in self.checkpoint.items():
-                if key not in ["policy_weights", "value_weights", "save_model"]:
-                    setattr(self, key, item)
-            print("Loaded pretrained model")
-
-        self.optimizer_policy = opt.Adam(self.ac.actor.parameters(), lr=self.lr_policy)
-        self.optimizer_value = opt.Adam(self.ac.critic.parameters(), lr=self.lr_value)
-
-        self.rollout = RolloutBuffer(
-            self.rollout_size,
-            self.env.observation_space,
-            self.env.action_space,
-            n_envs=self.env.n_envs,
-            gae_lambda=0.95,
-        )
-
-    def select_action(self, state: np.ndarray) -> np.ndarray:
-        """
-        Selection of action
-
-        :param state: Observation state
-        :type state: int, float, ...
-        :returns: Action based on the state and epsilon value
-        :rtype: int, float, ...
-        """
-        state = torch.as_tensor(state).float().to(self.device)
-        # create distribution based on actor output
-        action, c_new = self.ac.get_action(state, deterministic=False)
-        value = self.ac.get_value(state)
-
-        return action.detach().cpu().numpy(), value, c_new.log_prob(action).cpu()
-
-    def evaluate_actions(self, old_states, old_actions):
-        """
-        Evaluate the performance of older actions
-
-        :param old_states: Previous states
-        :param old_actions: Previous actions
-        :type old_states: NumPy Array
-        :type old_actions: NumPy Array
-        :returns: Value, Log Probabilities of old actions, Entropy
-        """
-        old_states, old_actions = (
-            old_states.to(self.device),
-            old_actions.to(self.device),
-        )
-
-        value = self.ac.get_value(old_states)
-        _, dist = self.ac.get_action(old_states)
-        return value, dist.log_prob(old_actions).cpu(), dist.entropy().cpu()
-
-    # get clipped loss for single trajectory (episode)
-    def get_traj_loss(self, values: np.ndarray, dones: bool):
-        """
-        (Get trajectory of agent to calculate discounted rewards and
-calculate losses)
-
-        :param value: Value of a state
-        :param done: True if the state is terminal, else False
-        :type value: NumPy Array
-        :type done: boolean
-        """
-        self.rollout.compute_returns_and_advantage(
-            values.detach().cpu().numpy(), dones, use_gae=True
-        )
-
-    def update_policy(self):
-        """
-        Function to calculate loss from rollouts and update the policy
-        """
-        for rollout in self.rollout.get(self.batch_size):
-            actions = rollout.actions
-
-            if isinstance(self.env.action_space, gym.spaces.Discrete):
-                actions = actions.long().flatten()
-
-            values, log_prob, entropy = self.evaluate_actions(
-                rollout.observations, actions
-            )
-
-            advantages = rollout.advantages
-            advantages = (advantages - advantages.mean()) / (advantages.std() + 1e-8)
-
-            ratio = torch.exp(log_prob - rollout.old_log_prob)
-
-            policy_loss_1 = advantages * ratio
-            policy_loss_2 = advantages * torch.clamp(
-                ratio, 1 - self.clip_param, 1 + self.clip_param
-            )
-            policy_loss = -torch.min(policy_loss_1, policy_loss_2).mean()
-            self.logs["policy_loss"].append(policy_loss.item())
-
-            values = values.flatten()
-
-            value_loss = nn.functional.mse_loss(rollout.returns, values.cpu())
-            self.logs["value_loss"].append(torch.mean(value_loss).item())
-
-            entropy_loss = -torch.mean(entropy)
-            self.logs["policy_entropy"].append(entropy_loss.item())
-
-            loss = policy_loss + self.entropy_coeff * entropy_loss
-
-            self.optimizer_policy.zero_grad()
-            loss.backward()
-            torch.nn.utils.clip_grad_norm_(self.ac.actor.parameters(), 0.5)
-            self.optimizer_policy.step()
-
-            self.optimizer_value.zero_grad()
-            value_loss.backward()
-            torch.nn.utils.clip_grad_norm_(self.ac.critic.parameters(), 0.5)
-            self.optimizer_value.step()
-
-    def get_hyperparams(self) -> Dict[str, Any]:
-        """
-        Loads important hyperparameters that need to be loaded or saved
-
-        :returns: Hyperparameters that need to be saved or loaded
-        :rtype: dict
-        """
-        hyperparams = {
-            "network_type": self.network_type,
-            "batch_size": self.batch_size,
-            "gamma": self.gamma,
-            "clip_param": self.clip_param,
-            "lr_policy": self.lr_policy,
-            "lr_value": self.lr_value,
-            "policy_weights": self.ac.actor.state_dict(),
-            "value_weights": self.ac.critic.state_dict(),
-            "rollout_size": self.rollout_size,
-        }
-
-        return hyperparams
-
-    def get_logging_params(self) -> Dict[str, Any]:
-        """
-        :returns: Logging parameters for monitoring training
-        :rtype: dict
-        """
-
-        logs = {
-            "policy_loss": safe_mean(self.logs["policy_loss"]),
-            "value_loss": safe_mean(self.logs["value_loss"]),
-            "policy_entropy": safe_mean(self.logs["policy_entropy"]),
-            "mean_reward": safe_mean(self.rewards),
-        }
-
-        self.empty_logs()
-        return logs
-
-    def empty_logs(self):
-        """
-        Empties logs
-        """
-        self.logs = {}
-        self.logs["policy_loss"] = []
-        self.logs["value_loss"] = []
-        self.logs["policy_entropy"] = []
-        self.rewards = []
-=======
 from typing import Any, Dict, Tuple, Union
 
 import gym
@@ -490,5 +217,4 @@
         self.logs["policy_loss"] = []
         self.logs["value_loss"] = []
         self.logs["policy_entropy"] = []
-        self.rewards = []
->>>>>>> 76de19d3
+        self.rewards = []