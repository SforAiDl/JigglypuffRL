--- conflicted
+++ resolved
@@ -89,14 +89,10 @@
         self.empty_logs()
         self.create_model()
 
-<<<<<<< HEAD
     def create_model(self) -> None:
         """
         Creates actor critic model and initialises optimizers
         """
-=======
-    def create_model(self):
->>>>>>> e2962cc1
         # Instantiate networks and optimizers
         state_dim, action_dim, discrete, action_lim = get_env_properties(self.env)
 
@@ -159,7 +155,6 @@
         _, dist = self.ac.get_action(old_states)
         return value, dist.log_prob(old_actions), dist.entropy()
 
-<<<<<<< HEAD
     # get clipped loss for single trajectory (episode)
     def get_traj_loss(self, values: np.ndarray, dones: bool):
         """
@@ -171,23 +166,15 @@
         :type value: NumPy Array
         :type done: boolean
         """
-=======
-    def get_traj_loss(self, values, dones):
->>>>>>> e2962cc1
         self.rollout.compute_returns_and_advantage(
             values.detach().cpu().numpy(), dones, use_gae=True
         )
 
     def update_policy(self):
-<<<<<<< HEAD
         """
         Function to calculate loss from rollouts and update the policy
         """
-        for rollout in self.rollout.get(256):
-=======
-
         for rollout in self.rollout.get(self.batch_size):
->>>>>>> e2962cc1
             actions = rollout.actions
 
             if isinstance(self.env.action_space, gym.spaces.Discrete):
@@ -231,75 +218,6 @@
             torch.nn.utils.clip_grad_norm_(self.ac.critic.parameters(), 0.5)
             self.optimizer_value.step()
 
-<<<<<<< HEAD
-    def collect_rollouts(self, state: np.ndarray) -> Tuple[np.ndarray, bool]:
-        """
-        Function to calculate rollouts
-
-        :param state: Initial state before calculating rollouts
-        :type state: NumPy Array
-        """
-        for i in range(self.rollout_size):
-
-            with torch.no_grad():
-                action, values, old_log_probs = self.select_action(state)
-
-            next_state, reward, dones, _ = self.env.step(np.array(action))
-            self.epoch_reward += reward
-
-            if self.render:
-                self.env.render()
-
-            self.rollout.add(
-                state,
-                action.reshape(self.env.n_envs, 1),
-                reward,
-                dones,
-                values,
-                old_log_probs,
-            )
-
-            state = next_state
-
-            for i, done in enumerate(dones):
-                if done:
-                    self.rewards.append(self.epoch_reward[i])
-                    self.epoch_reward[i] = 0
-
-        return values, dones
-
-    def learn(self):  # pragma: no cover
-        """
-        Trains actor critic model
-        """
-        # training loop
-        state = self.env.reset()
-        for epoch in range(self.epochs):
-            self.epoch_reward = np.zeros(self.env.n_envs)
-
-            self.rollout.reset()
-            self.rewards = []
-
-            values, done = self.collect_rollouts(state)
-
-            self.get_traj_loss(values, done)
-
-            self.update_policy()
-
-            if epoch % 1 == 0:
-                print("Episode: {}, reward: {}".format(epoch, np.mean(self.rewards)))
-                self.rewards = []
-
-            if self.save_model is not None:
-                if epoch % self.save_interval == 0:
-                    self.checkpoint = self.get_hyperparams()
-                    self.save(self, epoch)
-                    print("Saved current model")
-
-        self.env.close()
-
-=======
->>>>>>> e2962cc1
     def get_hyperparams(self) -> Dict[str, Any]:
         """
         Loads important hyperparameters that need to be loaded or saved
@@ -314,14 +232,9 @@
             "clip_param": self.clip_param,
             "lr_policy": self.lr_policy,
             "lr_value": self.lr_value,
-<<<<<<< HEAD
             "policy_weights": self.ac.actor.state_dict(),
             "value_weights": self.ac.critic.state_dict(),
-=======
             "rollout_size": self.rollout_size,
-            "policy_weights": self.policy_new.state_dict(),
-            "value_weights": self.value_fn.state_dict(),
->>>>>>> e2962cc1
         }
 
         return hyperparams
