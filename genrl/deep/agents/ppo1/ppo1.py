from typing import Any, Dict, Optional, Tuple, Union

import gym
import numpy as np
import torch
import torch.nn as nn
import torch.optim as opt

from ...common import (
    RolloutBuffer,
    get_env_properties,
    get_model,
    load_params,
    save_params,
    set_seeds,
<<<<<<< HEAD
    RolloutBuffer,
=======
    venv,
>>>>>>> fb4f18b4
)
from ....environments import VecEnv


class PPO1:
    """
    Proximal Policy Optimization algorithm (Clipped policy).

    Paper: https://arxiv.org/abs/1707.06347

    :param network_type: The deep neural network layer types ['mlp']
    :param env: The environment to learn from
    :param timesteps_per_actorbatch: timesteps per actor per update
    :param gamma: discount factor
    :param clip_param: clipping parameter epsilon
    :param actor_batchsize: trajectories per optimizer epoch
    :param epochs: the optimizer's number of epochs
    :param lr_policy: policy network learning rate
    :param lr_value: value network learning rate
    :param policy_copy_interval: number of optimizer before copying
        params from new policy to old policy
    :param save_interval: Number of episodes between saves of models
    :param tensorboard_log: the log location for tensorboard (if None,
        no logging)
    :param seed: seed for torch and gym
    :param device: device to use for tensor operations; 'cpu' for cpu
        and 'cuda' for gpu
    :param run_num: if model has already been trained
    :param save_model: directory the user wants to save models to
    :param load_model: model loading path
    :type network_type: str
    :type env: Gym environment
    :type timesteps_per_actorbatch: int
    :type gamma: float
    :type clip_param: float
    :type actor_batchsize: int
    :type epochs: int
    :type lr_policy: float
    :type lr_value: float
    :type policy_copy_interval: int
    :type save_interval: int
    :type tensorboard_log: string
    :type seed: int
    :type device: string
    :type run_num: boolean
    :type save_model: string
    :type load_model: string
    :type rollout_size: int
    """

    def __init__(
        self,
        network_type: str,
        env: Union[gym.Env, VecEnv],
        timesteps_per_actorbatch: int = 256,
        gamma: float = 0.99,
        clip_param: float = 0.2,
        actor_batch_size: int = 64,
        epochs: int = 1000,
        lr_policy: float = 0.001,
        lr_value: float = 0.001,
        layers: Tuple = (64, 64),
        policy_copy_interval: int = 20,
        tensorboard_log: str = None,
        seed: Optional[int] = None,
        render: bool = False,
        device: Union[torch.device, str] = "cpu",
        run_num: int = None,
        save_model: str = None,
        load_model: str = None,
        save_interval: int = 50,
        rollout_size: int = 2048,
    ):
        self.network_type = network_type
        self.env = env
        self.timesteps_per_actorbatch = timesteps_per_actorbatch
        self.gamma = gamma
        self.clip_param = clip_param
        self.actor_batch_size = actor_batch_size
        self.epochs = epochs
        self.lr_policy = lr_policy
        self.lr_value = lr_value
        self.layers = layers
        self.tensorboard_log = tensorboard_log
        self.seed = seed
        self.render = render
        self.policy_copy_interval = policy_copy_interval
        self.save_interval = save_interval
        self.run_num = run_num
        self.save_model = save_model
        self.load_model = load_model
        self.save = save_params
        self.load = load_params
        self.rollout_size = rollout_size

        self.ent_coef = 0.01
        self.vf_coef = 0.5

        # Assign device
        if "cuda" in device and torch.cuda.is_available():
            self.device = torch.device(device)
        else:
            self.device = torch.device("cpu")

        # Assign seed
        if seed is not None:
            set_seeds(seed, self.env)

        # init writer if tensorboard
        self.writer = None
        if self.tensorboard_log is not None:  # pragma: no cover
            from torch.utils.tensorboard import SummaryWriter

            self.writer = SummaryWriter(log_dir=self.tensorboard_log)
        self.create_model()

    def create_model(self) -> None:
        # Instantiate networks and optimizers
        state_dim, action_dim, disc, action_lim = get_env_properties(self.env)
        self.policy_new = get_model("p", self.network_type)(
            state_dim, action_dim, self.layers, disc=disc, action_lim=action_lim
        )
        self.policy_new = self.policy_new.to(self.device)

        self.value_fn = get_model("v", self.network_type)(state_dim, action_dim).to(
            self.device
        )

        # load paramaters if already trained
        if self.load_model is not None:
            self.load(self)
            self.policy_new.load_state_dict(self.checkpoint["policy_weights"])
            self.value_fn.load_state_dict(self.checkpoint["value_weights"])
            for key, item in self.checkpoint.items():
                if key not in ["policy_weights", "value_weights", "save_model"]:
                    setattr(self, key, item)
            print("Loaded pretrained model")

        self.optimizer_policy = opt.Adam(
            self.policy_new.parameters(), lr=self.lr_policy
        )
        self.optimizer_value = opt.Adam(self.value_fn.parameters(), lr=self.lr_value)

        self.rollout = RolloutBuffer(
            self.rollout_size,
            self.env.observation_space,
            self.env.action_space,
            n_envs=self.env.n_envs,
        )

    def select_action(self, state: np.ndarray) -> np.ndarray:
        state = torch.as_tensor(state).float().to(self.device)
        # create distribution based on policy output
        action, c_new = self.policy_new.get_action(state, deterministic=False)
        value = self.value_fn.get_value(state)

        return action.detach().cpu().numpy(), value, c_new.log_prob(action)

    def evaluate_actions(self, obs, old_actions):
        value = self.value_fn.get_value(obs)
        _, dist = self.policy_new.get_action(obs)
        return value, dist.log_prob(old_actions), dist.entropy()

    # get clipped loss for single trajectory (episode)
    def get_traj_loss(self, values, dones):
        self.rollout.compute_returns_and_advantage(
            values.detach().cpu().numpy(), dones, use_gae=True
        )

    def update_policy(self):

        for rollout in self.rollout.get(256):
            actions = rollout.actions

            if isinstance(self.env.action_space, gym.spaces.Discrete):
                actions = actions.long().flatten()

            values, log_prob, entropy = self.evaluate_actions(
                rollout.observations, actions
            )

            advantages = rollout.advantages
            advantages = (advantages - advantages.mean()) / (advantages.std() + 1e-8)

            ratio = torch.exp(log_prob - rollout.old_log_prob)

            policy_loss_1 = advantages * ratio
            policy_loss_2 = advantages * torch.clamp(ratio, 1 - 0.2, 1 + 0.2)
            policy_loss = -torch.min(policy_loss_1, policy_loss_2).mean()

            values = values.flatten()

            value_loss = nn.functional.mse_loss(rollout.returns, values)

            entropy_loss = -torch.mean(entropy)  # Change this to entropy

            loss = (
                policy_loss + self.ent_coef * entropy_loss
            )  # + self.vf_coef * value_loss

            self.optimizer_policy.zero_grad()
            loss.backward()
            torch.nn.utils.clip_grad_norm_(self.policy_new.parameters(), 0.5)
            self.optimizer_policy.step()

            self.optimizer_value.zero_grad()
            value_loss.backward()
            torch.nn.utils.clip_grad_norm_(self.value_fn.parameters(), 0.5)
            self.optimizer_value.step()

    def collect_rollouts(self, initial_state):

        state = initial_state

        for i in range(2048):

            with torch.no_grad():
                action, values, old_log_probs = self.select_action(state)

            next_state, reward, dones, _ = self.env.step(np.array(action))
            self.epoch_reward += reward

            if self.render:
                self.env.render()

            self.rollout.add(
                state,
                action.reshape(self.env.n_envs, 1),
                reward,
                dones,
                values,
                old_log_probs,
            )

            state = next_state

            for i, done in enumerate(dones):
                if done:
                    self.rewards.append(self.epoch_reward[i])
                    self.epoch_reward[i] = 0

        return values, dones

    def learn(self):  # pragma: no cover
        # training loop
        state = self.env.reset()
        for epoch in range(self.epochs):
            self.epoch_reward = np.zeros(self.env.n_envs)

            self.rollout.reset()
            self.rewards = []

            values, done = self.collect_rollouts(state)

            self.get_traj_loss(values, done)

            self.update_policy()

            if epoch % 1 == 0:
                print("Episode: {}, reward: {}".format(epoch, np.mean(self.rewards)))
                self.rewards = []
                if self.tensorboard_log:
                    self.writer.add_scalar("reward", self.epoch_reward, epoch)

            if self.save_model is not None:
                if epoch % self.save_interval == 0:
                    self.checkpoint = self.get_hyperparams()
                    self.save(self, epoch)
                    print("Saved current model")

        self.env.close()
        if self.tensorboard_log:
            self.writer.close()

    def get_hyperparams(self) -> Dict[str, Any]:
        hyperparams = {
            "network_type": self.network_type,
            "timesteps_per_actorbatch": self.timesteps_per_actorbatch,
            "gamma": self.gamma,
            "clip_param": self.clip_param,
            "actor_batch_size": self.actor_batch_size,
            "lr_policy": self.lr_policy,
            "lr_value": self.lr_value,
            "policy_weights": self.policy_new.state_dict(),
            "value_weights": self.value_fn.state_dict(),
        }

        return hyperparams


if __name__ == "__main__":

    env = gym.make("CartPole-v0")
    algo = PPO1("mlp", env)
    algo.learn()<|MERGE_RESOLUTION|>--- conflicted
+++ resolved
@@ -13,11 +13,6 @@
     load_params,
     save_params,
     set_seeds,
-<<<<<<< HEAD
-    RolloutBuffer,
-=======
-    venv,
->>>>>>> fb4f18b4
 )
 from ....environments import VecEnv
 
