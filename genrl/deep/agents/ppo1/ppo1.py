--- conflicted
+++ resolved
@@ -7,25 +7,11 @@
 import torch.optim as opt
 
 from ....environments import VecEnv
-<<<<<<< HEAD
 from ...common import RolloutBuffer, get_env_properties, get_model
 from ..base import OnPolicyAgent
 
 
 class PPO1(OnPolicyAgent):
-=======
-from ...common import (
-    RolloutBuffer,
-    get_env_properties,
-    get_model,
-    load_params,
-    safe_mean,
-    save_params,
-    set_seeds,
-)
-
-
-class PPO1:
     """
     Proximal Policy Optimization algorithm (Clipped policy).
 
@@ -68,7 +54,6 @@
     :type rollout_size: int
     """
 
->>>>>>> a8f06dbe
     def __init__(
         self,
         network_type: str,
@@ -80,21 +65,9 @@
         lr_policy: float = 0.001,
         lr_value: float = 0.001,
         layers: Tuple = (64, 64),
-<<<<<<< HEAD
-=======
-        policy_copy_interval: int = 20,
-        seed: Optional[int] = None,
-        render: bool = False,
-        device: Union[torch.device, str] = "cpu",
-        run_num: int = None,
-        save_model: str = None,
-        load_model: str = None,
-        save_interval: int = 50,
->>>>>>> a8f06dbe
         rollout_size: int = 2048,
         **kwargs
     ):
-<<<<<<< HEAD
 
         super(PPO1, self).__init__(
             network_type,
@@ -113,47 +86,6 @@
         self.entropy_coeff = kwargs.get("entropy_coeff", 0.01)
         self.value_coeff = kwargs.get("value_coeff", 0.5)
 
-=======
-        self.network_type = network_type
-        self.env = env
-        self.timesteps_per_actorbatch = timesteps_per_actorbatch
-        self.gamma = gamma
-        self.clip_param = clip_param
-        self.actor_batch_size = actor_batch_size
-        self.epochs = epochs
-        self.lr_policy = lr_policy
-        self.lr_value = lr_value
-        self.layers = layers
-        self.seed = seed
-        self.render = render
-        self.policy_copy_interval = policy_copy_interval
-        self.save_interval = save_interval
-        self.run_num = run_num
-        self.save_model = save_model
-        self.load_model = load_model
-        self.save = save_params
-        self.load = load_params
-        self.rollout_size = rollout_size
-
-        self.ent_coef = 0.01
-        self.vf_coef = 0.5
-
-        self.logs = {}
-        self.logs["policy_loss"] = []
-        self.logs["value_loss"] = []
-        self.logs["policy_entropy"] = []
-
-        # Assign device
-        if "cuda" in device and torch.cuda.is_available():
-            self.device = torch.device(device)
-        else:
-            self.device = torch.device("cpu")
-
-        # Assign seed
-        if seed is not None:
-            set_seeds(seed, self.env)
-
->>>>>>> a8f06dbe
         self.create_model()
 
     def create_model(self):
@@ -254,67 +186,6 @@
             torch.nn.utils.clip_grad_norm_(self.value_fn.parameters(), 0.5)
             self.optimizer_value.step()
 
-<<<<<<< HEAD
-=======
-    def collect_rollouts(self, state):
-
-        for i in range(2048):
-
-            with torch.no_grad():
-                action, values, old_log_probs = self.select_action(state)
-
-            next_state, reward, dones, _ = self.env.step(np.array(action))
-            self.epoch_reward += reward
-
-            if self.render:
-                self.env.render()
-
-            self.rollout.add(
-                state,
-                action.reshape(self.env.n_envs, 1),
-                reward,
-                dones,
-                values,
-                old_log_probs,
-            )
-
-            state = next_state
-
-            for i, done in enumerate(dones):
-                if done:
-                    self.rewards.append(self.epoch_reward[i])
-                    self.epoch_reward[i] = 0
-
-        return values, dones
-
-    def learn(self):  # pragma: no cover
-        # training loop
-        state = self.env.reset()
-        for epoch in range(self.epochs):
-            self.epoch_reward = np.zeros(self.env.n_envs)
-
-            self.rollout.reset()
-            self.rewards = []
-
-            values, done = self.collect_rollouts(state)
-
-            self.get_traj_loss(values, done)
-
-            self.update_policy()
-
-            if epoch % 1 == 0:
-                print("Episode: {}, reward: {}".format(epoch, np.mean(self.rewards)))
-                self.rewards = []
-
-            if self.save_model is not None:
-                if epoch % self.save_interval == 0:
-                    self.checkpoint = self.get_hyperparams()
-                    self.save(self, epoch)
-                    print("Saved current model")
-
-        self.env.close()
-
->>>>>>> a8f06dbe
     def get_hyperparams(self) -> Dict[str, Any]:
         hyperparams = {
             "network_type": self.network_type,
@@ -327,9 +198,6 @@
             "value_weights": self.value_fn.state_dict(),
         }
 
-<<<<<<< HEAD
-        return hyperparams
-=======
         return hyperparams
 
     def get_logging_params(self) -> Dict[str, Any]:
@@ -356,12 +224,4 @@
         self.logs["policy_loss"] = []
         self.logs["value_loss"] = []
         self.logs["policy_entropy"] = []
-        self.rewards = []
-
-
-if __name__ == "__main__":
-
-    env = gym.make("CartPole-v0")
-    algo = PPO1("mlp", env)
-    algo.learn()
->>>>>>> a8f06dbe
+        self.rewards = []