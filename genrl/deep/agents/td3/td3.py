from copy import deepcopy
from typing import Any, Dict, Optional, Tuple, Union

import gym
import numpy as np
import torch
import torch.nn as nn

from ....environments import VecEnv
from ...common import (
    ReplayBuffer,
    get_env_properties,
    get_model,
    load_params,
    save_params,
    set_seeds,
)


class TD3:
    """
    Twin Delayed DDPG

    Paper: https://arxiv.org/abs/1509.02971

    :param network_type: (str) The deep neural network layer types ['mlp']
    :param env: (Gym environment) The environment to learn from
    :param gamma: (float) discount factor
    :param replay_size: (int) Replay memory size
    :param batch_size: (int) Update batch size
    :param lr_p: (float) Policy network learning rate
    :param lr_q: (float) Q network learning rate
    :param polyak: (float) Polyak averaging weight to update target network
    :param policy_frequency: (int) Update actor and target networks every
        policy_frequency steps
    :param epochs: (int) Number of epochs
    :param start_steps: (int) Number of exploratory steps at start
    :param steps_per_epoch: (int) Number of steps per epoch
    :param noise_std: (float) Standard deviation for action noise
    :param max_ep_len: (int) Maximum steps per episode
    :param deterministic_actions: True if actions are deterministic
    :param start_update: (int) Number of steps before first parameter update
    :param update_interval: (int) Number of steps between parameter updates
    :param save_interval: (int) Number of steps between saves of models
    :param layers: (tuple or list) Number of neurons in hidden layers
    :param tensorboard_log: (str) the log location for tensorboard (if None,
        no logging)
    :param seed (int): seed for torch and gym
    :param render (boolean): if environment is to be rendered
    :param device (str): device to use for tensor operations; 'cpu' for cpu
        and 'cuda' for gpu
    :param run_num: (boolean) if model has already been trained
    :param save_name: (str) model save name (if None, model hasn't been
        pretrained)
    :param save_version: (int) model save version (if None, model hasn't been
        pretrained)
    :param run_num: model run number if it has already been trained
    :param save_model: model save directory
    :param load_model: model loading path
    :type network_type: str
    :type env: Gym environment
    :type gamma: float
    :type replay_size: int
    :type batch_size: int
    :type lr_p: float
    :type lr_q: float
    :type polyak: float
    :type policy_frequency: int
    :type epochs: int
    :type start_steps: int
    :type steps_per_epoch: int
    :type noise_std: float
    :type max_ep_len: int
    :type deterministic_actions: bool
    :type start_update: int
    :type update_interval: int
    :type save_interval: int
    :type layers: tuple or list
    :type tensorboard_log: str
    :type seed: int
    :type render: boolean
    :type device: str
    :type run_num: boolean
    :type save_name: str
    :type save_version: int
    :type run_num: int
    :type save_model: string
    :type load_model: string
    """

    def __init__(
        self,
        network_type: str,
        env: Union[gym.Env, VecEnv],
        gamma: float = 0.99,
        replay_size: int = 1000000,
        batch_size: int = 100,
        lr_p: float = 0.001,
        lr_q: float = 0.001,
        polyak: float = 0.995,
        policy_frequency: int = 2,
        epochs: int = 100,
        start_steps: int = 10000,
        steps_per_epoch: int = 4000,
        noise: Optional[Any] = None,
        noise_std: float = 0.1,
        max_ep_len: int = 1000,
        deterministic_actions: bool = False,
        start_update: int = 1000,
        update_interval: int = 50,
        layers: Tuple = (256, 256),
        tensorboard_log: str = None,
        seed: Optional[int] = None,
        render: bool = False,
        device: Union[torch.device, str] = "cpu",
        run_num: int = None,
        save_model: str = None,
        load_model: str = None,
        save_interval: int = 5000,
    ):

        self.network_type = network_type
        self.env = env
        self.gamma = gamma
        self.replay_size = replay_size
        self.batch_size = batch_size
        self.lr_p = lr_p
        self.lr_q = lr_q
        self.polyak = polyak
        self.policy_frequency = policy_frequency
        self.epochs = epochs
        self.start_steps = start_steps
        self.steps_per_epoch = steps_per_epoch
        self.noise = noise
        self.noise_std = noise_std
        self.max_ep_len = max_ep_len
        self.deterministic_actions = deterministic_actions
        self.start_update = start_update
        self.update_interval = update_interval
        self.save_interval = save_interval
        self.layers = layers
        self.tensorboard_log = tensorboard_log
        self.seed = seed
        self.render = render
        self.run_num = run_num
        self.save_model = save_model
        self.load_model = load_model
        self.save = save_params
        self.load = load_params

        # Assign device
        if "cuda" in device and torch.cuda.is_available():
            self.device = torch.device(device)
        else:
            self.device = torch.device("cpu")

        # Assign seed
        if seed is not None:
            set_seeds(seed, self.env)

        # Setup tensorboard writer
        self.writer = None
        if self.tensorboard_log is not None:  # pragma: no cover
            from torch.utils.tensorboard import SummaryWriter

            self.writer = SummaryWriter(log_dir=self.tensorboard_log)

        self.create_model()
        self.checkpoint = self.get_hyperparams()

    def create_model(self) -> None:
        state_dim, action_dim, discrete, _ = get_env_properties(self.env)
        if discrete:
            raise Exception(
                "Discrete Environments not supported for {}.".format(__class__.__name__)
            )
        if self.noise is not None:
            self.noise = self.noise(
                np.zeros_like(action_dim), self.noise_std * np.ones_like(action_dim)
            )

        self.ac = get_model("ac", self.network_type)(
            state_dim, action_dim, self.layers, "Qsa", False
        ).to(self.device)

        self.ac.qf1 = self.ac.critic
        self.ac.qf2 = get_model("v", self.network_type)(
            state_dim, action_dim, hidden=self.layers, val_type="Qsa"
        )

        self.ac.qf1.to(self.device)
        self.ac.qf2.to(self.device)

        if self.load_model is not None:
            self.load(self)
            self.ac.actor.load_state_dict(self.checkpoint["policy_weights"])
            self.ac.qf1.load_state_dict(self.checkpoint["q1_weights"])
            self.ac.qf2.load_state_dict(self.checkpoint["q2_weights"])

            for key, item in self.checkpoint.items():
                if key not in ["weights", "save_model"]:
                    setattr(self, key, item)
            print("Loaded pretrained model")

        self.ac_target = deepcopy(self.ac).to(self.device)

        # freeze target network params
        for param in self.ac_target.parameters():
            param.requires_grad = False

        self.replay_buffer = ReplayBuffer(self.replay_size, self.env)
        self.q_params = list(self.ac.qf1.parameters()) + list(self.ac.qf2.parameters())
        self.optimizer_q = torch.optim.Adam(self.q_params, lr=self.lr_q)

        self.optimizer_policy = torch.optim.Adam(
            self.ac.actor.parameters(), lr=self.lr_p
        )

    def update_params_before_select_action(self, timestep: int) -> None:
        """
        Update any parameters before selecting action like epsilon for decaying epsilon greedy

        :param timestep: Timestep in the training process
        :type timestep: int
        """
        pass

    def select_action(self, state: np.ndarray) -> np.ndarray:
        with torch.no_grad():
            action = self.ac_target.get_action(
                torch.as_tensor(state, dtype=torch.float32, device=self.device),
                deterministic=self.deterministic_actions,
            )[0].numpy()

        # add noise to output from policy network
        if self.noise is not None:
            action += self.noise()

        return np.clip(
            action, -self.env.action_space.high[0], self.env.action_space.high[0]
        )

    def get_q_loss(
        self,
        state: np.ndarray,
        action: np.ndarray,
        reward: np.ndarray,
        next_state: np.ndarray,
        done: np.ndarray,
    ) -> torch.Tensor:
        q1 = self.ac.qf1.get_value(torch.cat([state, action], dim=-1))
        q2 = self.ac.qf2.get_value(torch.cat([state, action], dim=-1))

        with torch.no_grad():
            target_q1 = self.ac_target.qf1.get_value(
                torch.cat(
                    [
                        next_state,
                        self.ac_target.get_action(next_state, deterministic=True)[0],
                    ],
                    dim=-1,
                )
            )
            target_q2 = self.ac_target.qf2.get_value(
                torch.cat(
                    [
                        next_state,
                        self.ac_target.get_action(next_state, deterministic=True)[0],
                    ],
                    dim=-1,
                )
            )
            target_q = torch.min(target_q1, target_q2).unsqueeze(1)

            target = reward.squeeze(1) + self.gamma * (1 - done) * target_q.squeeze(1)

        l1 = nn.MSELoss()(q1, target)
        l2 = nn.MSELoss()(q2, target)

        return l1 + l2

    def get_p_loss(self, state: np.array) -> torch.Tensor:
        q_pi = self.ac.get_value(
            torch.cat([state, self.ac.get_action(state, deterministic=True)[0]], dim=-1)
        )
        return -torch.mean(q_pi)

<<<<<<< HEAD
    def update_params(self, update_interval: int) -> None:
        for timestep in range(update_interval):
            batch = self.replay_buffer.sample(self.batch_size)
            state, action, reward, next_state, done = (x.to(self.device) for x in batch)
            self.optimizer_q.zero_grad()
            # print(state.shape, action.shape, reward.shape, next_state.shape, done.shape)
            loss_q = self.get_q_loss(state, action, reward, next_state, done)
            loss_q.backward()
            self.optimizer_q.step()

            # Delayed Update
            if timestep % self.policy_frequency == 0:
                # freeze critic params for policy update
                for param in self.q_params:
                    param.requires_grad = False

                self.optimizer_policy.zero_grad()
                loss_p = self.get_p_loss(state)
                loss_p.backward()
                self.optimizer_policy.step()

                # unfreeze critic params
                for param in self.ac.critic.parameters():
                    param.requires_grad = True

                # update target network
                with torch.no_grad():
                    for param, param_target in zip(
                        self.ac.parameters(), self.ac_target.parameters()
                    ):
                        param_target.data.mul_(self.polyak)
                        param_target.data.add_((1 - self.polyak) * param.data)
=======
    def update_params(
        self,
        state: np.ndarray,
        action: np.ndarray,
        reward: float,
        next_state: np.ndarray,
        done: bool,
        timestep: int,
    ) -> None:
        self.optimizer_q.zero_grad()
        loss_q = self.get_q_loss(state, action, reward, next_state, done)
        loss_q.backward()
        self.optimizer_q.step()

        # Delayed Update
        if timestep % self.policy_frequency == 0:
            # freeze critic params for policy update
            for param in self.q_params:
                param.requires_grad = False

            self.optimizer_policy.zero_grad()
            loss_p = self.get_p_loss(state)
            loss_p.backward()
            self.optimizer_policy.step()

            # unfreeze critic params
            for param in self.ac.critic.parameters():
                param.requires_grad = True

            # update target network
            with torch.no_grad():
                for param, param_target in zip(
                    self.ac.parameters(), self.ac_target.parameters()
                ):
                    param_target.data.mul_(self.polyak)
                    param_target.data.add_((1 - self.polyak) * param.data)
>>>>>>> e0b2064e

    def learn(self) -> None:  # pragma: no cover
        state, episode_reward, episode_len, episode = (
            self.env.reset(),
            np.zeros(self.env.n_envs),
            np.zeros(self.env.n_envs),
            np.zeros(self.env.n_envs),
        )
        total_steps = self.steps_per_epoch * self.epochs * self.env.n_envs

        if self.noise is not None:
            self.noise.reset()

        for timestep in range(0, total_steps, self.env.n_envs):
            # execute single transition
            if timestep > self.start_steps:
                action = self.select_action(state, deterministic=True)
            else:
                action = self.env.sample()

            next_state, reward, done, _ = self.env.step(action)
            if self.render:
                self.env.render()
            episode_reward += reward
            episode_len += 1

            # dont set d to True if max_ep_len reached
            # done = self.env.n_envs*[False] if np.any(episode_len == self.max_ep_len) else done
            done = np.array(
                [
                    False if episode_len[i] == self.max_ep_len else done[i]
                    for i, ep_len in enumerate(episode_len)
                ]
            )

            self.replay_buffer.extend(zip(state, action, reward, next_state, done))

            state = next_state

            if np.any(done) or np.any(episode_len == self.max_ep_len):

                if sum(episode) % 20 == 0:
                    print(
                        "Ep: {}, reward: {}, t: {}".format(
                            sum(episode), np.mean(episode_reward), timestep
                        )
                    )

                for i, di in enumerate(done):
                    # print(d)
                    if di or episode_len[i] == self.max_ep_len:
                        episode_reward[i] = 0
                        episode_len[i] = 0
                        episode += 1

                if self.noise is not None:
                    self.noise.reset()

                if self.tensorboard_log:
                    self.writer.add_scalar(
                        "episode_reward", np.mean(episode_reward), timestep
                    )

                state, episode_reward, episode_len = (
                    self.env.reset(),
                    np.zeros(self.env.n_envs),
                    np.zeros(self.env.n_envs),
                )
                episode += 1

            # update params
            if timestep >= self.start_update and timestep % self.update_interval == 0:
                self.update_params(self.update_interval)

            if self.save_model is not None:
                if timestep >= self.start_update and timestep % self.save_interval == 0:
                    self.checkpoint = self.get_hyperparams()
                    self.save(self, timestep)
                    print("Saved current model")

        self.env.close()
        if self.tensorboard_log:
            self.writer.close()

    def get_hyperparams(self) -> Dict[str, Any]:
        hyperparams = {
            "network_type": self.network_type,
            "gamma": self.gamma,
            "lr_p": self.lr_p,
            "lr_q": self.lr_q,
            "polyak": self.polyak,
            "policy_frequency": self.policy_frequency,
            "noise_std": self.noise_std,
            "q1_weights": self.ac.qf1.state_dict(),
            "q2_weights": self.ac.qf2.state_dict(),
            "policy_weights": self.ac.actor.state_dict(),
        }

        return hyperparams


if __name__ == "__main__":
    env = gym.make("Pendulum-v0")
    algo = TD3("mlp", env)
    algo.learn()<|MERGE_RESOLUTION|>--- conflicted
+++ resolved
@@ -285,7 +285,6 @@
         )
         return -torch.mean(q_pi)
 
-<<<<<<< HEAD
     def update_params(self, update_interval: int) -> None:
         for timestep in range(update_interval):
             batch = self.replay_buffer.sample(self.batch_size)
@@ -318,44 +317,6 @@
                     ):
                         param_target.data.mul_(self.polyak)
                         param_target.data.add_((1 - self.polyak) * param.data)
-=======
-    def update_params(
-        self,
-        state: np.ndarray,
-        action: np.ndarray,
-        reward: float,
-        next_state: np.ndarray,
-        done: bool,
-        timestep: int,
-    ) -> None:
-        self.optimizer_q.zero_grad()
-        loss_q = self.get_q_loss(state, action, reward, next_state, done)
-        loss_q.backward()
-        self.optimizer_q.step()
-
-        # Delayed Update
-        if timestep % self.policy_frequency == 0:
-            # freeze critic params for policy update
-            for param in self.q_params:
-                param.requires_grad = False
-
-            self.optimizer_policy.zero_grad()
-            loss_p = self.get_p_loss(state)
-            loss_p.backward()
-            self.optimizer_policy.step()
-
-            # unfreeze critic params
-            for param in self.ac.critic.parameters():
-                param.requires_grad = True
-
-            # update target network
-            with torch.no_grad():
-                for param, param_target in zip(
-                    self.ac.parameters(), self.ac_target.parameters()
-                ):
-                    param_target.data.mul_(self.polyak)
-                    param_target.data.add_((1 - self.polyak) * param.data)
->>>>>>> e0b2064e
 
     def learn(self) -> None:  # pragma: no cover
         state, episode_reward, episode_len, episode = (
