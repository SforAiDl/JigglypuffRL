from copy import deepcopy
from typing import Any, Dict, Optional, Tuple, Union

import gym
import numpy as np
import torch
import torch.nn as nn

<<<<<<< HEAD
from ....environments import VecEnv
from ...common import (
    BaseActorCritic,
=======
from genrl.deep.common import (
>>>>>>> 6aa8b90f
    ReplayBuffer,
    get_env_properties,
    get_model,
    safe_mean,
    set_seeds,
)
<<<<<<< HEAD
=======
from genrl.environments import VecEnv
>>>>>>> 6aa8b90f


class TD3:
    """
    Twin Delayed DDPG

    Paper: https://arxiv.org/abs/1509.02971

    :param network: (str on BaseActorCritic) The deep neural network layer types ['mlp'] or a CustomClass
    :param env: (Gym environment) The environment to learn from
    :param gamma: (float) discount factor
    :param replay_size: (int) Replay memory size
    :param batch_size: (int) Update batch size
    :param lr_p: (float) Policy network learning rate
    :param lr_q: (float) Q network learning rate
    :param polyak: (float) Polyak averaging weight to update target network
    :param policy_frequency: (int) Update actor and target networks every
        policy_frequency steps
    :param epochs: (int) Number of epochs
    :param start_steps: (int) Number of exploratory steps at start
    :param steps_per_epoch: (int) Number of steps per epoch
    :param noise_std: (float) Standard deviation for action noise
    :param max_ep_len: (int) Maximum steps per episode
    :param start_update: (int) Number of steps before first parameter update
    :param update_interval: (int) Number of steps between parameter updates
    :param layers: (tuple or list) Number of neurons in hidden layers
    :param seed (int): seed for torch and gym
    :param render (boolean): if environment is to be rendered
    :param device (str): device to use for tensor operations; 'cpu' for cpu
        and 'cuda' for gpu
    :type network: str or BaseActorCritic
    :type env: Gym environment
    :type gamma: float
    :type replay_size: int
    :type batch_size: int
    :type lr_p: float
    :type lr_q: float
    :type polyak: float
    :type policy_frequency: int
    :type epochs: int
    :type start_steps: int
    :type steps_per_epoch: int
    :type noise_std: float
    :type max_ep_len: int
    :type start_update: int
    :type update_interval: int
    :type layers: tuple or list
    :type seed: int
    :type render: boolean
    :type device: str
    """

    def __init__(
        self,
        network: Union[str, BaseActorCritic],
        env: Union[gym.Env, VecEnv],
        gamma: float = 0.99,
        replay_size: int = 1000,
        batch_size: int = 100,
        lr_p: float = 0.001,
        lr_q: float = 0.001,
        polyak: float = 0.995,
        policy_frequency: int = 2,
        epochs: int = 100,
        start_steps: int = 10000,
        steps_per_epoch: int = 4000,
        noise: Optional[Any] = None,
        noise_std: float = 0.1,
        max_ep_len: int = 1000,
        start_update: int = 1000,
        update_interval: int = 50,
        layers: Tuple = (256, 256),
        seed: Optional[int] = None,
        render: bool = False,
        device: Union[torch.device, str] = "cpu",
    ):

        self.network = network
        self.env = env
        self.gamma = gamma
        self.replay_size = replay_size
        self.batch_size = batch_size
        self.lr_p = lr_p
        self.lr_q = lr_q
        self.polyak = polyak
        self.policy_frequency = policy_frequency
        self.epochs = epochs
        self.start_steps = start_steps
        self.steps_per_epoch = steps_per_epoch
        self.noise = noise
        self.noise_std = noise_std
        self.max_ep_len = max_ep_len
        self.start_update = start_update
        self.update_interval = update_interval
        self.layers = layers
        self.seed = seed
        self.render = render

        # Assign device
        if "cuda" in device and torch.cuda.is_available():
            self.device = torch.device(device)
        else:
            self.device = torch.device("cpu")

        # Assign seed
        if seed is not None:
            set_seeds(seed, self.env)

        self.empty_logs()
        self.create_model()

    def create_model(self, **kwargs) -> None:
        if isinstance(self.network, str):
            state_dim, action_dim, discrete, _ = get_env_properties(self.env)
            assert not discrete, "Discrete Environments not supported for {}.".format(
                __class__.__name__
            )

            self.ac = get_model("ac", self.network)(
                state_dim, action_dim, self.layers, "Qsa", False
            ).to(self.device)

            self.ac.qf2 = get_model("v", self.network)(
                state_dim, action_dim, hidden=self.layers, val_type="Qsa"
            )
        else:
            self.ac = self.network.to(self.device)
            action_dim = self.network.action_dim
            assert "qf2" in dir(self.ac), "network must contain qf2 attribute"
            self.ac.qf2 = self.network.qf2

        if self.noise is not None:
            self.noise = self.noise(
                np.zeros_like(action_dim), self.noise_std * np.ones_like(action_dim)
            )

        self.ac.qf1 = self.ac.critic

        self.ac.qf1.to(self.device)
        self.ac.qf2.to(self.device)

        self.ac_target = deepcopy(self.ac).to(self.device)

        # freeze target network params
        for param in self.ac_target.parameters():
            param.requires_grad = False

        self.replay_buffer = ReplayBuffer(self.replay_size, self.env)
        self.q_params = list(self.ac.qf1.parameters()) + list(self.ac.qf2.parameters())
        self.optimizer_q = torch.optim.Adam(self.q_params, lr=self.lr_q)

        self.optimizer_policy = torch.optim.Adam(
            self.ac.actor.parameters(), lr=self.lr_p
        )

    def update_params_before_select_action(self, timestep: int) -> None:
        """
        Update any parameters before selecting action like epsilon for decaying epsilon greedy

        :param timestep: Timestep in the training process
        :type timestep: int
        """
        pass

    def select_action(
        self, state: np.ndarray, deterministic: bool = False
    ) -> np.ndarray:
        with torch.no_grad():
            action = self.ac_target.get_action(
                torch.as_tensor(state, dtype=torch.float32, device=self.device),
                deterministic=deterministic,
            )[0].numpy()

        # add noise to output from policy network
        if self.noise is not None:
            action += self.noise()

        return np.clip(
            action, -self.env.action_space.high[0], self.env.action_space.high[0]
        )

    def get_q_loss(
        self,
        state: np.ndarray,
        action: np.ndarray,
        reward: np.ndarray,
        next_state: np.ndarray,
        done: np.ndarray,
    ) -> torch.Tensor:
        q1 = self.ac.qf1.get_value(torch.cat([state, action], dim=-1))
        q2 = self.ac.qf2.get_value(torch.cat([state, action], dim=-1))

        with torch.no_grad():
            target_q1 = self.ac_target.qf1.get_value(
                torch.cat(
                    [
                        next_state,
                        self.ac_target.get_action(next_state, deterministic=True)[0],
                    ],
                    dim=-1,
                )
            )
            target_q2 = self.ac_target.qf2.get_value(
                torch.cat(
                    [
                        next_state,
                        self.ac_target.get_action(next_state, deterministic=True)[0],
                    ],
                    dim=-1,
                )
            )
            target_q = torch.min(target_q1, target_q2).unsqueeze(1)

            target = reward.squeeze(1) + self.gamma * (1 - done) * target_q.squeeze(1)

        l1 = nn.MSELoss()(q1, target)
        l2 = nn.MSELoss()(q2, target)

        return l1 + l2

    def get_p_loss(self, state: np.array) -> torch.Tensor:
        q_pi = self.ac.get_value(
            torch.cat([state, self.ac.get_action(state, deterministic=True)[0]], dim=-1)
        )
        return -torch.mean(q_pi)

    def update_params(self, update_interval: int) -> None:
        for timestep in range(update_interval):
            batch = self.replay_buffer.sample(self.batch_size)
            state, action, reward, next_state, done = (x.to(self.device) for x in batch)
            self.optimizer_q.zero_grad()
            # print(state.shape, action.shape, reward.shape, next_state.shape, done.shape)
            loss_q = self.get_q_loss(state, action, reward, next_state, done)
            loss_q.backward()
            self.optimizer_q.step()

            # Delayed Update
            if timestep % self.policy_frequency == 0:
                # freeze critic params for policy update
                for param in self.q_params:
                    param.requires_grad = False

                self.optimizer_policy.zero_grad()
                loss_p = self.get_p_loss(state)
                loss_p.backward()
                self.optimizer_policy.step()

                # unfreeze critic params
                for param in self.ac.critic.parameters():
                    param.requires_grad = True

                # update target network
                with torch.no_grad():
                    for param, param_target in zip(
                        self.ac.parameters(), self.ac_target.parameters()
                    ):
                        param_target.data.mul_(self.polyak)
                        param_target.data.add_((1 - self.polyak) * param.data)

                self.logs["policy_loss"].append(loss_p.item())
                self.logs["value_loss"].append(loss_q.item())

    def learn(self) -> None:  # pragma: no cover
        state, episode_reward, episode_len, episode = (
            self.env.reset(),
            np.zeros(self.env.n_envs),
            np.zeros(self.env.n_envs),
            np.zeros(self.env.n_envs),
        )
        total_steps = self.steps_per_epoch * self.epochs * self.env.n_envs

        if self.noise is not None:
            self.noise.reset()

        for timestep in range(0, total_steps, self.env.n_envs):
            # execute single transition
            if timestep > self.start_steps:
                action = self.select_action(state)
            else:
                action = self.env.sample()

            next_state, reward, done, _ = self.env.step(action)
            if self.render:
                self.env.render()
            episode_reward += reward
            episode_len += 1

            # dont set d to True if max_ep_len reached
            # done = self.env.n_envs*[False] if np.any(episode_len == self.max_ep_len) else done
            done = np.array(
                [
                    False if episode_len[i] == self.max_ep_len else done[i]
                    for i, ep_len in enumerate(episode_len)
                ]
            )

            self.replay_buffer.extend(zip(state, action, reward, next_state, done))

            state = next_state

            if np.any(done) or np.any(episode_len == self.max_ep_len):

                if sum(episode) % 20 == 0:
                    print(
                        "Ep: {}, reward: {}, t: {}".format(
                            sum(episode), np.mean(episode_reward), timestep
                        )
                    )

                for i, di in enumerate(done):
                    # print(d)
                    if di or episode_len[i] == self.max_ep_len:
                        episode_reward[i] = 0
                        episode_len[i] = 0
                        episode += 1

                if self.noise is not None:
                    self.noise.reset()

                state, episode_reward, episode_len = (
                    self.env.reset(),
                    np.zeros(self.env.n_envs),
                    np.zeros(self.env.n_envs),
                )
                episode += 1

            # update params
            if timestep >= self.start_update and timestep % self.update_interval == 0:
                self.update_params(self.update_interval)

        self.env.close()

    def get_hyperparams(self) -> Dict[str, Any]:
        hyperparams = {
            "network": self.network,
            "gamma": self.gamma,
            "lr_p": self.lr_p,
            "lr_q": self.lr_q,
            "polyak": self.polyak,
            "policy_frequency": self.policy_frequency,
            "noise_std": self.noise_std,
            "q1_weights": self.ac.qf1.state_dict(),
            "q2_weights": self.ac.qf2.state_dict(),
            "actor_weights": self.ac.actor.state_dict(),
        }

        return hyperparams

    def load_weights(self, weights) -> None:
        """
        Load weights for the agent from pretrained model
        """
        self.ac.actor.load_state_dict(weights["actor_weights"])
        self.ac.qf1.load_state_dict(weights["q1_weights"])
        self.ac.qf2.load_state_dict(weights["q2_weights"])

    def get_logging_params(self) -> Dict[str, Any]:
        """
        :returns: Logging parameters for monitoring training
        :rtype: dict
        """
        logs = {
            "policy_loss": safe_mean(self.logs["policy_loss"]),
            "value_loss": safe_mean(self.logs["value_loss"]),
        }

        self.empty_logs()
        return logs

    def empty_logs(self):
        """
        Empties logs
        """
        self.logs = {}
        self.logs["policy_loss"] = []
        self.logs["value_loss"] = []
<|MERGE_RESOLUTION|>--- conflicted
+++ resolved
@@ -6,23 +6,17 @@
 import torch
 import torch.nn as nn
 
-<<<<<<< HEAD
-from ....environments import VecEnv
-from ...common import (
+
+from genrl.deep.common import (
     BaseActorCritic,
-=======
-from genrl.deep.common import (
->>>>>>> 6aa8b90f
     ReplayBuffer,
     get_env_properties,
     get_model,
     safe_mean,
     set_seeds,
 )
-<<<<<<< HEAD
-=======
+
 from genrl.environments import VecEnv
->>>>>>> 6aa8b90f
 
 
 class TD3:
@@ -398,4 +392,4 @@
         """
         self.logs = {}
         self.logs["policy_loss"] = []
-        self.logs["value_loss"] = []
+        self.logs["value_loss"] = []