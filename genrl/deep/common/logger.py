--- conflicted
+++ resolved
@@ -97,14 +97,6 @@
             self.first = False
             self.max_key_len(kvs)
             for key, value in kvs.items():
-<<<<<<< HEAD
-                value = round(value, 3)
-                len1 = len(str(key)) + 3
-                len2 = len(str(value))
-                final_len = 25 - len1 - len2
-                print("{}:{}".format(key, value), file=file)
-=======
->>>>>>> a8f06dbe
                 print(
                     "{}{}".format(str(key), " " * (self.maxlen - len(str(key)))),
                     end="  ",
