--- conflicted
+++ resolved
@@ -266,19 +266,11 @@
         if self.agent.__class__.__name__ == "DQN":
             self.agent.update_target_model()
 
-<<<<<<< HEAD
-        for t in range(total_steps):
-=======
         assert self.update_interval % self.env.n_envs == 0
 
         self.rewards = [0]
 
         for t in range(0, total_steps, self.env.n_envs):
-            if self.network_type == "cnn":
-                self.state_history.append(self.transform(state))
-                phi_state = torch.stack(list(self.state_history), dim=1)
-
->>>>>>> 7b9e0647
             if self.agent.__class__.__name__ == "DQN":
                 self.agent.epsilon = self.agent.calculate_epsilon_by_frame(t)
 
@@ -306,19 +298,8 @@
                 for i, ep_len in enumerate(episode_len)
             ]
 
-<<<<<<< HEAD
-            self.buffer.push((state, action, reward, next_state, done))
-            state = next_state
-=======
-            if self.agent.__class__.__name__ == "DQN" and self.network_type == "cnn":
-                self.state_history.append(self.transform(next_state))
-                phi_next_state = torch.stack(list(self.state_history), dim=1)
-                self.buffer.extend(zip(phi_state, action, reward, phi_next_state, done))
-                phi_state = phi_next_state.copy()
-            else:
-                self.buffer.extend(zip(state, action, reward, next_state, done))
-                state = next_state.copy()
->>>>>>> 7b9e0647
+            self.buffer.extend(zip(state, action, reward, next_state, done))
+            state = next_state.copy()
 
             if np.any(done) or np.any(episode_len == self.max_ep_len):
                 if "noise" in self.agent.__dict__ and self.agent.noise is not None:
