import os

import torch
from torchvision import transforms
import numpy as np
from collections import deque

from abc import ABC

from .utils import set_seeds
from .logger import Logger


class Trainer(ABC):
    """
    Base Trainer class. To be inherited specific usecases.
<<<<<<< HEAD
=======
    :param agent: (object) Algorithm object
    :param env: (object) standard gym environment
    :param log_mode: (list of str) which logging modes to use
    :param buffer: (object) Buffer Object
    :param off_policy: (bool) Is the algorithm off-policy?
    :param save_interval:(int) Model to save in each of these many timesteps
    :param render: (bool) Should the Environment render
    :param max_ep_len: (int) Max Episode Length
    :param distributed: (int) Should distributed training be enabled?
                                (To be implemented)
    :param ckpt_log_name: (string) Model checkpoint name
    :param steps_per_epochs: (int) Steps to take per epoch?
    :param epochs: (int) Total Epochs to train for
    :param device: (string) Device to train model on
    :param log_interval: (int) Log important params every these many steps
    :param batch_size: (int) Size of batch
    :param seed: (int) Set seed for reproducibility
    :param deterministic_actions: (bool) Take deterministic actions during
        training.
    """
>>>>>>> 9c027d5f

    :param agent: Algorithm object
    :param env: Standard gym environment
    :param logger: Logger object
    :param buffer: Buffer Object
    :param off_policy: Is the algorithm off-policy?
    :param save_interval: Model to save in each of these many timesteps
    :param render: Should the Environment render
    :param max_ep_len: Max Episode Length
    :param distributed: True if distributed training is enabled, else \
False (To be implemented)
    :param ckpt_log_name: Model checkpoint name
    :param steps_per_epochs: Steps to take per epoch?
    :param epochs: Total Epochs to train for
    :param device: Device to train model on
    :param log_interval: Log important params every these many steps
    :param batch_size: Size of batch
    :param seed: Set seed for reproducibility
    :param deterministic_actions: Take deterministic actions during training.
    :type agent: object
    :type env: object
    :type logger: object
    :type buffer: object
    :type off_policy: bool
    :type save_interval: int
    :type render: bool
    :type max_ep_len: int
    :type distributed: int
    :type ckpt_log_name: string
    :type steps_per_epochs: int
    :type epochs: int
    :type device: string
    :type log_interval: int
    :type batch_size: int
    :type seed: int
    :type deterministic_actions: bool
    """
    def __init__(
        self,
        agent,
        env,
        log_mode=["stdout"],
        buffer=None,
        off_policy=False,
        save_interval=0,
        render=False,
        max_ep_len=1000,
        distributed=False,
        ckpt_log_name="experiment",
        steps_per_epoch=4000,
        epochs=10,
        device="cpu",
        log_interval=10,
        evaluate_episodes=500,
        logdir="logs",
        batch_size=50,
        seed=None,
        deterministic_actions=False,
        transform=None,
        history_length=4,
    ):
        self.agent = agent
        self.env = env
        self.log_mode = log_mode
        self.logdir = logdir
        self.off_policy = off_policy
        if self.off_policy and buffer is None:
            if self.agent.replay_buffer is None:
                raise Exception("Off Policy Training requires a Replay Buffer")
            else:
                self.buffer = self.agent.replay_buffer
        self.save_interval = save_interval
        self.render = render
        self.max_ep_len = max_ep_len
        self.ckpt_log_name = ckpt_log_name
        self.steps_per_epoch = steps_per_epoch
        self.epochs = epochs
        self.device = device
        self.log_interval = log_interval
        self.evaluate_episodes = evaluate_episodes
        self.batch_size = batch_size
        self.deterministic_actions = deterministic_actions
        self.transform = transform
        self.history_length = history_length

        if seed is not None:
            set_seeds(seed, self.env)

        self.logger = Logger(logdir=logdir, formats=[*log_mode])

    def train(self):
        """
        To be defined in Inherited classes
        """
        raise NotImplementedError

    def save(self):
        """
        Save function. It calls `get_hyperparams` method of agent to \
get important model hyperparams.
        Creates a checkpoint `{logger_dir}/{algo}_{env_name}/{ckpt_log_name}
        """
        saving_params = self.agent.get_hyperparams()
        logdir = self.logger.logdir
        algo = self.agent.__class__.__name__
        env_name = self.env.envs[0].unwrapped.spec.id

        save_dir = "{}/checkpoints/{}_{}".format(logdir, algo, env_name)
        os.makedirs(save_dir, exist_ok=True)
        torch.save(saving_params, "{}/{}.pt".format(save_dir, self.ckpt_log_name))

    def evaluate(self): 
        '''
        Evaluate function.  
        '''
        ep, ep_r = 0, 0
        ep_rews = []
        state = self.env.reset()
        while True: 
            if self.agent.__class__.__name__ == "DQN":
                action = self.agent.select_action(state,explore=False)
            else:
                action = self.agent.select_action(state)
            next_state, reward, done, _ = self.env.step(action)
            ep_r += reward
            state = next_state
            if done: 
                ep+=1
                ep_rews.append(ep_r)
                state = self.env.reset()
                ep_r = 0
                if ep == self.evaluate_episodes:
                    print("Evaluated for {} episodes, Mean Reward: {}, Std Deviation for the Reward: {}".format(
                        self.evaluate_episodes, np.mean(ep_rews), np.std(ep_rews)
                    ))
                    break

    @property
    def n_envs(self):
        """
        Number of environments
        """
        return self.env.n_envs


class OffPolicyTrainer(Trainer):
    """
    Off-Policy Trainer class

    :param agent: Algorithm object
    :param env: Standard gym environment
    :param logger: Logger object
    :param buffer: Buffer Object. Cannot be None for Off-policy
    :param off_policy: Is the algorithm off-policy?
    :param save_interval: Model to save in each of these many timesteps
    :param render: Should the Environment render
    :param max_ep_len: Max Episode Length
    :param distributed: Should distributed training be enabled? \
(To be implemented)
    :param ckpt_log_name: Model checkpoint name
    :param steps_per_epochs: Steps to take per epoch?
    :param epochs: Total Epochs to train for
    :param device: Device to train model on
    :param log_interval: Log important params every these many steps
    :param batch_size: Size of batch
    :param seed: Set seed for reproducibility
    :param deterministic_actions: Take deterministic actions during training.
    :param warmup_steps: Observe the environment for these many steps \
with randomly sampled actions to store in buffer.
    :param start_update: Starting updating the policy after these \
many steps
    :param update_interval: Update model policies after number of steps.
    :type agent: object
    :type env: object
    :type logger: object
    :type buffer: object
    :type off_policy: bool
    :type save_interval:int
    :type render: bool
    :type max_ep_len: int
    :type distributed: int
    :type ckpt_log_name: string
    :type steps_per_epochs: int
    :type epochs: int
    :type device: string
    :type log_interval: int
    :type batch_size: int
    :type seed: int
    :type deterministic_actions: bool
    :type warmup_steps: int
    :type start_update: int
    :type update_interval: int
    """
    def __init__(
        self,
        agent,
        env,
        log_mode=["stdout"],
        buffer=None,
        off_policy=True,
        save_interval=0,
        render=False,
        max_ep_len=1000,
        distributed=False,
        ckpt_log_name="experiment",
        steps_per_epoch=4000,
        epochs=10,
        device="cpu",
        log_interval=10,
        evaluate_episodes=500,
        logdir="logs",
        batch_size=50,
        seed=0,
        deterministic_actions=False,
        warmup_steps=10000,
        start_update=1000,
        update_interval=50,
    ):
        super(OffPolicyTrainer, self).__init__(
            agent,
            env,
            log_mode,
            buffer,
            off_policy,
            save_interval,
            render,
            max_ep_len,
            distributed,
            ckpt_log_name,
            steps_per_epoch,
            epochs,
            device,
            log_interval,
            evaluate_episodes,
            logdir,
            batch_size,
            seed,
            deterministic_actions,
        )
        self.warmup_steps = warmup_steps
        self.update_interval = update_interval
        self.start_update = start_update
        self.network_type = self.agent.network_type

        if self.network_type == "cnn":
            if self.transform is None:
                self.transform = transforms.Compose(
                    [
                        transforms.ToPILImage(),
                        transforms.Grayscale(),
                        transforms.Resize((110, 84)),
                        transforms.CenterCrop(84),
                        transforms.ToTensor(),
                    ]
                )

            self.state_history = deque(
                [
                    self.transform(self.env.observation_space.sample())
                    for _ in range(self.history_length)
                ],
                maxlen=self.history_length,
            )

    def train(self):
        """
        Run training
        """
        state, episode_reward, episode_len, episode = self.env.reset(), 0, 0, 0
        total_steps = self.steps_per_epoch * self.epochs
        # self.agent.learn()

        if "noise" in self.agent.__dict__ and self.agent.noise is not None:
            self.agent.noise.reset()

        if self.agent.__class__.__name__ == "DQN":
            self.agent.update_target_model()

            if self.network_type == "cnn":
                self.state_history.append(self.transform(state))
                phi_state = torch.stack(list(self.state_history), dim=1)

        for t in range(total_steps):
            if self.agent.__class__.__name__ == "DQN":
                self.agent.epsilon = self.agent.calculate_epsilon_by_frame(t)

                if self.network_type == "cnn":
                    action = self.agent.select_action(phi_state)
                else:
                    action = self.agent.select_action(state)

            else:
                if t < self.warmup_steps:
                    action = self.env.action_space.sample()
                else:
                    if self.deterministic_actions:
                        action = self.agent.select_action(state, deterministic=True)
                    else:
                        action = self.agent.select_action(state)

            next_state, reward, done, info = self.env.step(action)
            if self.render:
                self.env.render()

            episode_reward += reward
            episode_len += 1

            done = False if episode_len == self.max_ep_len else done

            if self.agent.__class__.__name__ == "DQN" and self.network_type == "cnn":
                self.state_history.append(self.transform(next_state))
                phi_next_state = torch.stack(list(self.state_history), dim=1)
                self.buffer.push((phi_state, action, reward, phi_next_state, done))
                phi_state = phi_next_state
            else:
                self.buffer.push((state, action, reward, next_state, done))
                state = next_state

            if done or (episode_len == self.max_ep_len):
                if "noise" in self.agent.__dict__ and self.agent.noise is not None:
                    self.agent.noise.reset()

                if episode % self.log_interval == 0:
                    self.logger.write(
                        {
                            "timestep": t,
                            "Episode": episode,
                            "Episode Reward": episode_reward,
                        }
                    )

                state, episode_reward, episode_len = self.env.reset(), 0, 0
                episode += 1

            # update params for DQN
            if self.agent.__class__.__name__ == "DQN":
                if self.agent.replay_buffer.get_len() > self.agent.batch_size:
                    self.agent.update_params()

                if t % self.update_interval == 0:
                    self.agent.update_target_model()

            # update params for other agents
            else:
                if t >= self.start_update and t % self.update_interval == 0:
                    for _ in range(self.update_interval):
                        batch = self.buffer.sample(self.batch_size)
                        states, actions, next_states, rewards, dones = (
                            x.to(self.device) for x in batch
                        )
                        if self.agent.__class__.__name__ == "TD3":
                            self.agent.update_params(
                                states, actions, next_states, rewards, dones, _
                            )
                        else:
                            self.agent.update_params(
                                states, actions, next_states, rewards, dones
                            )

            if (
                t >= self.start_update
                and self.save_interval != 0
                and t % self.save_interval == 0
            ):
                self.checkpoint = self.agent.get_hyperparams()
                self.save()

        self.env.close()
        self.logger.close()


class OnPolicyTrainer(Trainer):
    """
    Base Trainer class. To be inherited specific usecases.

    :param agent: Algorithm object
    :param env: Standard gym environment
    :param logger: Logger Object
    :param buffer: Buffer Object
    :param off_policy: Is the algorithm off-policy?
    :param save_interval: Model to save in each of these many timesteps
    :param render: Should the Environment render
    :param max_ep_len: Max Episode Length
    :param distributed: Should distributed training be enabled? \
(To be implemented)
    :param ckpt_log_name: Model checkpoint name
    :param steps_per_epochs: Steps to take per epoch?
    :param epochs: Total Epochs to train for
    :param device: Device to train model on
    :param log_interval: Log important params every these many steps
    :param batch_size: Size of batch
    :param seed: Set seed for reproducibility
    :param deterministic_actions: Take deterministic actions during training.
    :type agent: object
    :type env: object
    :type logger: object
    :type buffer: object
    :type off_policy: bool
    :type save_interval:int
    :type render: bool
    :type max_ep_len: int
    :type distributed: int
    :type ckpt_log_name: string
    :type steps_per_epochs: int
    :type epochs: int
    :type device: string
    :type log_interval: int
    :type batch_size: int
    :type seed: int
    :type deterministic_actions: bool
    """

    def __init__(
        self,
        agent,
        env,
        log_mode=["stdout"],
        save_interval=0,
        render=False,
        max_ep_len=1000,
        distributed=False,
        ckpt_log_name="experiment",
        steps_per_epoch=4000,
        epochs=10,
        device="cpu",
        log_interval=10,
        evaluate_episodes=500,
        logdir="logs",
        batch_size=50,
        seed=None,
        deterministic_actions=False,
    ):
        super(OnPolicyTrainer, self).__init__(
            agent,
            env,
            log_mode,
            buffer=None,
            off_policy=False,
            save_interval=save_interval,
            render=render,
            max_ep_len=max_ep_len,
            distributed=distributed,
            ckpt_log_name=ckpt_log_name,
            steps_per_epoch=steps_per_epoch,
            epochs=epochs,
            device=device,
            log_interval=log_interval,
            evaluate_episodes=evaluate_episodes,
            logdir=logdir,
            batch_size=batch_size,
            seed=seed,
            deterministic_actions=deterministic_actions,
        )

    def train(self):
        """
        Run training.
        """
        for episode in range(self.epochs):

            epoch_reward = 0

            for i in range(self.agent.actor_batch_size):

                state = self.env.reset()
                done = False

                for t in range(self.agent.timesteps_per_actorbatch):
                    if self.deterministic_actions:
                        action = self.agent.select_action(state, deterministic=True)
                    else:
                        action = self.agent.select_action(state)
                    state, reward, done, _ = self.env.step(np.array(action))

                    if self.render:
                        self.env.render()

                    self.agent.traj_reward.append(reward)

                    if done:
                        break

                epoch_reward += (
                    np.sum(self.agent.traj_reward) / self.agent.actor_batch_size
                )
                self.agent.get_traj_loss()

            self.agent.update_policy(
                episode, episode % self.agent.policy_copy_interval == 0
            )

            if episode % self.log_interval == 0:
                self.logger.write(
                    {
                        "Episode": episode,
                        "Reward": epoch_reward,
                        "Timestep": (i * episode * self.agent.timesteps_per_actorbatch),
                    }
                )

            if self.save_interval != 0 and episode % self.save_interval == 0:
                self.checkpoint = self.agent.get_hyperparams()
                self.save()

            self.env.close()
            self.logger.close()<|MERGE_RESOLUTION|>--- conflicted
+++ resolved
@@ -14,29 +14,6 @@
 class Trainer(ABC):
     """
     Base Trainer class. To be inherited specific usecases.
-<<<<<<< HEAD
-=======
-    :param agent: (object) Algorithm object
-    :param env: (object) standard gym environment
-    :param log_mode: (list of str) which logging modes to use
-    :param buffer: (object) Buffer Object
-    :param off_policy: (bool) Is the algorithm off-policy?
-    :param save_interval:(int) Model to save in each of these many timesteps
-    :param render: (bool) Should the Environment render
-    :param max_ep_len: (int) Max Episode Length
-    :param distributed: (int) Should distributed training be enabled?
-                                (To be implemented)
-    :param ckpt_log_name: (string) Model checkpoint name
-    :param steps_per_epochs: (int) Steps to take per epoch?
-    :param epochs: (int) Total Epochs to train for
-    :param device: (string) Device to train model on
-    :param log_interval: (int) Log important params every these many steps
-    :param batch_size: (int) Size of batch
-    :param seed: (int) Set seed for reproducibility
-    :param deterministic_actions: (bool) Take deterministic actions during
-        training.
-    """
->>>>>>> 9c027d5f
 
     :param agent: Algorithm object
     :param env: Standard gym environment
