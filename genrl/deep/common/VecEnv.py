--- conflicted
+++ resolved
@@ -196,37 +196,17 @@
 images in 'human' and returns tiled images in 'rgb_array')
         :type mode: string
         """
-<<<<<<< HEAD
-        images = np.asarray(self.images())
-        batch, height, width, channel = images.shape
-        newwidth, newheight = int(np.ceil(np.sqrt(width))), int(np.ceil(np.sqrt(height)))
-        images = np.array(
-            list(images) + [images[0] * 0 for _ in range(batch, newheight * newwidth)])
-        out_image = images.reshape(newheight, newwidth, height, width, channel)
-        out_image = out_image.transpose(0, 2, 1, 3, 4)
-        out_image = out_image.reshape(newheight * height, newwidth * width, channel)
-        if mode == "human":
-            import cv2  # noqa
-
-            cv2.imshow("vecenv", out_image[:, :, ::-1])
-            cv2.waitKey(1)
-        elif mode == "rgb_array":
-            return out_image
-        else:
-            raise NotImplementedError
-=======
         self.envs[0].render()
 
-        # Does not work need to debug how can vectorized envs be rendered
         # images = np.asarray(self.images())
-        # N, H, W, C = images.shape
-        # newW, newH = int(np.ceil(np.sqrt(W))), int(np.ceil(np.sqrt(H)))
-        # images = np.array(list(images) + [images[0] * 0 for _ in range(N, newH * newW)])
-        # out_image = images.reshape(newH, newW, H, W, C)
+        # batch, height, width, channel = images.shape
+        # newwidth, newheight = int(np.ceil(np.sqrt(width))), int(np.ceil(np.sqrt(height)))
+        # images = np.array(
+        #     list(images) + [images[0] * 0 for _ in range(batch, newheight * newwidth)])
+        # out_image = images.reshape(newheight, newwidth, height, width, channel)
         # out_image = out_image.transpose(0, 2, 1, 3, 4)
-        # out_image = out_image.reshape(newH * H, newW * W, C)
+        # out_image = out_image.reshape(newheight * height, newwidth * width, channel)
         # if mode == "human":
-        #     # make_grid(self.images())
         #     import cv2  # noqa
 
         #     cv2.imshow("vecenv", out_image[:, :, ::-1])
@@ -235,7 +215,6 @@
         #     return out_image
         # else:
         #     raise NotImplementedError
->>>>>>> 1b0826f2
 
 
 class SubProcessVecEnv(VecEnv):
