--- conflicted
+++ resolved
@@ -79,18 +79,14 @@
     :type val_type: string
     :type hidden: tuple or list
     """
-<<<<<<< HEAD
-    def __init__(self, action_dim, framestack=4, val_type="Qs", fc_layers=(256,)):
-=======
 
     def __init__(
         self,
         action_dim: int,
-        history_length: int = 4,
+        framestack: int = 4,
         val_type: str = "Qs",
         fc_layers: Tuple = (256,),
     ):
->>>>>>> d70fca27
         super(CNNValue, self).__init__()
 
         self.action_dim = action_dim
