import os
import random
from typing import Any, Tuple, Union

import gym
import numpy as np
import torch
import torch.nn as nn
<<<<<<< HEAD
from ...environments import VecEnv
from typing import Tuple, Union, Any
=======

from .VecEnv import VecEnv, venv
>>>>>>> fb4f18b4


def get_model(type_: str, name_: str) -> Union:
    """
    Utility to get the class of required function

    :param type_: "ac" for Actor Critic, "v" for Value, "p" for Policy
    :param name_: Name of the specific structure of model. (
Eg. "mlp" or "cnn")
    :type type_: string
    :type name_: string
    :returns: Required class. Eg. MlpActorCritic
    """
    if type_ == "ac":
        from genrl.deep.common.actor_critic import get_actor_critic_from_name

        return get_actor_critic_from_name(name_)
    elif type_ == "v":
        from genrl.deep.common.values import get_value_from_name

        return get_value_from_name(name_)
    elif type_ == "p":
        from genrl.deep.common.policies import get_policy_from_name

        return get_policy_from_name(name_)
    raise ValueError


def mlp(sizes: Tuple, sac: bool = False):
    """
    Generates an MLP model given sizes of each layer

    :param sizes: Sizes of hidden layers
    :param sac: True if Soft Actor Critic is being used, else False
    :type sizes: tuple or list
    :type sac: bool
    :returns: (Neural Network with fully-connected linear layers and
activation layers)
    """
    layers = []
    limit = len(sizes) if sac is False else len(sizes) - 1
    for layer in range(limit - 1):
        act = nn.ReLU if layer < limit - 2 else nn.Identity
        layers += [nn.Linear(sizes[layer], sizes[layer + 1]), act()]
    return nn.Sequential(*layers)


def cnn(
    channels: Tuple = (4, 16, 32),
    kernel_sizes: Tuple = (8, 4),
    strides: Tuple = (4, 2),
    in_size: int = 84,
) -> (Tuple):
    """
    (Generates a CNN model given input dimensions, channels, kernel_sizes and
strides)

    :param channels: Input output channels before and after each convolution
    :param kernel_sizes: Kernel sizes for each convolution
    :param strides: Strides for each convolution
    :param in_size: Input dimensions (assuming square input)
    :type channels: tuple
    :type kernel_sizes: tuple
    :type strides: tuple
    :type in_size: int
    :returns: (Convolutional Neural Network with convolutional layers and
activation layers)
    """
    cnn_layers = []
    output_size = in_size

    for i in range(len(channels) - 1):
        in_channels, out_channels = channels[i], channels[i + 1]
        kernel_size, stride = kernel_sizes[i], strides[i]
        conv = nn.Conv2d(in_channels, out_channels, kernel_size, stride)
        activation = nn.ReLU()
        cnn_layers += [conv, activation]
        output_size = (output_size - kernel_size) / stride + 1

    cnn_layers = nn.Sequential(*cnn_layers)
    output_size = int(out_channels * (output_size ** 2))
    return cnn_layers, output_size


def save_params(algo: Any, timestep: int) -> None:
    """
    Function to save all parameters of a given agent

    :param algo: The agent object
    :param timestep: The timestep during training at which model is being saved
    :type algo: Object
    :type timestep: int
    """
    algo_name = algo.__class__.__name__
    if isinstance(algo.env, VecEnv):
        env_name = algo.env.envs[0].unwrapped.spec.id
    else:
        env_name = algo.env.unwrapped.spec.id
    directory = algo.save_model
    path = "{}/{}_{}".format(directory, algo_name, env_name)

    if algo.run_num is not None:
        run_num = algo.run_num
    else:
        if not os.path.exists(path):
            os.makedirs(path)
            run_num = 0
        elif list(os.scandir(path)) == []:
            run_num = 0
        else:
            last_path = sorted(os.scandir(path), key=lambda d: d.stat().st_mtime)[
                -1
            ].path
            run_num = int(last_path[len(path) + 1 :].split("-")[0]) + 1
        algo.run_num = run_num

    torch.save(
        algo.get_hyperparams(), "{}/{}-log-{}.pt".format(path, run_num, timestep)
    )


def load_params(algo: Any) -> None:
    """
    Function load parameters for an algorithm from a given checkpoint file

    :param algo: The agent object
    :type algo: Object
    """
    path = algo.load_model

    try:
        algo.checkpoint = torch.load(path)
    except FileNotFoundError:
        raise Exception("Invalid file name")


def get_env_properties(env: Union[gym.Env, VecEnv]) -> (Tuple[int]):
    """
    Finds important properties of environment

    :param env: Environment that the agent is interacting with
    :type env: Gym Environment

    :returns: (State space dimensions, Action space dimensions,
discreteness of action space and action limit (highest action value)
    :rtype: int, float, ...; int, float, ...; bool; int, float, ...
    """
    state_dim = env.observation_space.shape[0]

    if isinstance(env.action_space, gym.spaces.Discrete):
        action_dim = env.action_space.n
        discrete = True
        action_lim = None
    elif isinstance(env.action_space, gym.spaces.Box):
        action_dim = env.action_space.shape[0]
        action_lim = env.action_space.high[0]
        discrete = False
    else:
        raise NotImplementedError

    return state_dim, action_dim, discrete, action_lim


def set_seeds(seed: int, env: Union[gym.Env, VecEnv] = None) -> None:
    """
    Sets seeds for reproducibility

    :param seed: Seed Value
    :param env: Optionally pass gym environment to set its seed
    :type seed: int
    :type env: Gym Environment
    """
    torch.manual_seed(seed)
    torch.backends.cudnn.deterministic = True
    torch.backends.cudnn.benchmark = False
    np.random.seed(seed)
    random.seed(seed)
    if env is not None:
        env.seed(seed)


def get_obs_action_shape(obs, action):
    """
    Get the shapes of observation and action

    :param obs: State space of environment
    :param action: Action
    :type obs: gym.Space
    :type action: np.array
    """
    if isinstance(obs, gym.spaces.Discrete):
        return 1, 1
    elif isinstance(obs, gym.spaces.Box):
        return obs.shape[0], int(np.prod(action.shape))
    else:
        raise NotImplementedError


def get_obs_shape(observation_space):
    """
    Get the shape of the observation.
<<<<<<< HEAD

=======
>>>>>>> fb4f18b4
    :param observation_space: Observation space
    :type observation_space: gym.spaces.Space
    :returns: The observation space's shape
    :rtype: (Tuple[int, ...])
    """
    if isinstance(observation_space, gym.spaces.Box):
        return observation_space.shape
    elif isinstance(observation_space, gym.spaces.Discrete):
        return (1,)
    else:
        raise NotImplementedError()


def get_action_dim(action_space):
    """
    Get the dimension of the action space.
    :param action_space: Action space
    :type action_space: gym.spaces.Space
    :returns: Action space's shape
    :rtype: int
    """
    if isinstance(action_space, gym.spaces.Box):
        return int(np.prod(action_space.shape))
    elif isinstance(action_space, gym.spaces.Discrete):
        return 1
    else:
        raise NotImplementedError()<|MERGE_RESOLUTION|>--- conflicted
+++ resolved
@@ -6,13 +6,7 @@
 import numpy as np
 import torch
 import torch.nn as nn
-<<<<<<< HEAD
 from ...environments import VecEnv
-from typing import Tuple, Union, Any
-=======
-
-from .VecEnv import VecEnv, venv
->>>>>>> fb4f18b4
 
 
 def get_model(type_: str, name_: str) -> Union:
@@ -214,10 +208,7 @@
 def get_obs_shape(observation_space):
     """
     Get the shape of the observation.
-<<<<<<< HEAD
-
-=======
->>>>>>> fb4f18b4
+
     :param observation_space: Observation space
     :type observation_space: gym.spaces.Space
     :returns: The observation space's shape
