import torch
from collections import deque
import random
import numpy as np


class ReplayBuffer:
<<<<<<< HEAD
    """
    Implements the basic Experience Replay Mechanism

    Args:
        :param size: (int) Size of the replay buffer
    """
    def __init__(self, size):
        self.size = size
        self.memory = deque([], maxlen=size)
=======
    def __init__(self, capacity):
        self.capacity = capacity
        self.memory = deque([], maxlen=capacity)
>>>>>>> 5d5d034b

    def push(self, x):
        """
        Adds new experience to buffer

        Args:
            :param x: (tuple) Tuple containing state, action, reward, \
next_state and done
        """
        self.memory.append(x)

    def sample(self, batch_size):
        """
        Returns randomly sampled experiences from replay memory
        """
        batch = random.sample(self.memory, batch_size)
        state, action, reward, next_state, done = map(np.stack, zip(*batch))
        return (
            torch.as_tensor(v, dtype=torch.float32)
            for v in [state, action, reward, next_state, done]
        )

    def get_len(self):
        """
        Gives number of experiences in buffer currently
        """
        return len(self.memory)


class PrioritizedBuffer:
<<<<<<< HEAD
    """
    Implements the Prioritized Experience Replay Mechanism

    Args:
        :param capacity: (int) Size of the replay buffer
        :param prob_alpha: (int) Level of prioritization
    """
    def __init__(self, capacity, prob_alpha=0.6):
        self.prob_alpha = prob_alpha
=======
    def __init__(self, capacity, alpha=0.6):
        self.alpha = alpha
>>>>>>> 5d5d034b
        self.capacity = capacity
        self.buffer = deque([], maxlen=capacity)
        self.priorities = deque([], maxlen=capacity)

    def push(self, x):
<<<<<<< HEAD
        """
        Adds new experience to buffer and new priorities to priorities memory

        Args:
            :param x: (tuple) Tuple containing state, action, reward, \
next_state and done
        """
        state, action, reward, next_state, done = x

        assert state.ndim == next_state.ndim

        max_prio = self.priorities.max() if self.buffer else 1.0

        if len(self.buffer) < self.capacity:
            self.buffer.append(x)
        else:
            self.buffer[self.pos] = x

        self.priorities[self.pos] = max_prio
        self.pos = (self.pos + 1) % self.capacity

    def sample(self, batch_size, beta=0.4):
        """
        Returns randomly sampled memories from replay memory along with their
        respective indices and weights

        Args:
            :param batch_size: (int) Number of samples per batch
            :param beta: (int) Bias exponent used to correct \
Importance Sampling (IS) weights
        """
        if len(self.buffer) == self.capacity:
            prios = self.priorities
        else:
            prios = self.priorities[: self.pos]
=======
        max_priority = max(self.priorities) if self.buffer else 1.0
        self.buffer.append(x)
        self.priorities.append(max_priority)

    def sample(self, batch_size, beta=0.4):
        total = len(self.buffer)
>>>>>>> 5d5d034b

        priorities = np.asarray(self.priorities)

        probabilities = priorities ** self.alpha
        probabilities /= probabilities.sum()

        indices = np.random.choice(
            total, batch_size, p=probabilities
        )

        weights = (total * probabilities[indices]) ** (-beta)
        weights /= weights.max()
        weights = np.asarray(weights, dtype=np.float32)

        samples = np.asarray(self.buffer, dtype=deque)[indices]
        states, actions, rewards, next_states, dones = map(
            np.stack, zip(*samples)
        )

        return (
            torch.as_tensor(v, dtype=torch.float32)
            for v in [
                states, actions, rewards, next_states, dones, indices, weights
            ]
        )

    def update_priorities(self, batch_indices, batch_priorities):
<<<<<<< HEAD
        """
        Updates list of priorities with new order of priorities

        Args:
            :param batch_indices: (list or tuple) List of indices of batch
            :param batch_priorities: (list or tuple) List of priorities of \
the batch at the specific indices
        """
        for idx, prio in zip(batch_indices, batch_priorities):
            self.priorities[int(idx)] = prio
=======
        for idx, priority in zip(batch_indices, batch_priorities):
            self.priorities[int(idx)] = priority
>>>>>>> 5d5d034b

    def get_len(self):
        """
        Gives number of experiences in buffer currently
        """
        return len(self.buffer)<|MERGE_RESOLUTION|>--- conflicted
+++ resolved
@@ -5,21 +5,15 @@
 
 
 class ReplayBuffer:
-<<<<<<< HEAD
     """
     Implements the basic Experience Replay Mechanism
 
     Args:
-        :param size: (int) Size of the replay buffer
+        :param capacity: (int) Size of the replay buffer
     """
-    def __init__(self, size):
-        self.size = size
-        self.memory = deque([], maxlen=size)
-=======
     def __init__(self, capacity):
         self.capacity = capacity
         self.memory = deque([], maxlen=capacity)
->>>>>>> 5d5d034b
 
     def push(self, x):
         """
@@ -50,26 +44,20 @@
 
 
 class PrioritizedBuffer:
-<<<<<<< HEAD
     """
     Implements the Prioritized Experience Replay Mechanism
 
     Args:
         :param capacity: (int) Size of the replay buffer
-        :param prob_alpha: (int) Level of prioritization
+        :param alpha: (int) Level of prioritization
     """
-    def __init__(self, capacity, prob_alpha=0.6):
-        self.prob_alpha = prob_alpha
-=======
     def __init__(self, capacity, alpha=0.6):
         self.alpha = alpha
->>>>>>> 5d5d034b
         self.capacity = capacity
         self.buffer = deque([], maxlen=capacity)
         self.priorities = deque([], maxlen=capacity)
 
     def push(self, x):
-<<<<<<< HEAD
         """
         Adds new experience to buffer and new priorities to priorities memory
 
@@ -77,19 +65,9 @@
             :param x: (tuple) Tuple containing state, action, reward, \
 next_state and done
         """
-        state, action, reward, next_state, done = x
-
-        assert state.ndim == next_state.ndim
-
-        max_prio = self.priorities.max() if self.buffer else 1.0
-
-        if len(self.buffer) < self.capacity:
-            self.buffer.append(x)
-        else:
-            self.buffer[self.pos] = x
-
-        self.priorities[self.pos] = max_prio
-        self.pos = (self.pos + 1) % self.capacity
+        max_priority = max(self.priorities) if self.buffer else 1.0
+        self.buffer.append(x)
+        self.priorities.append(max_priority)
 
     def sample(self, batch_size, beta=0.4):
         """
@@ -101,18 +79,7 @@
             :param beta: (int) Bias exponent used to correct \
 Importance Sampling (IS) weights
         """
-        if len(self.buffer) == self.capacity:
-            prios = self.priorities
-        else:
-            prios = self.priorities[: self.pos]
-=======
-        max_priority = max(self.priorities) if self.buffer else 1.0
-        self.buffer.append(x)
-        self.priorities.append(max_priority)
-
-    def sample(self, batch_size, beta=0.4):
         total = len(self.buffer)
->>>>>>> 5d5d034b
 
         priorities = np.asarray(self.priorities)
 
@@ -140,7 +107,6 @@
         )
 
     def update_priorities(self, batch_indices, batch_priorities):
-<<<<<<< HEAD
         """
         Updates list of priorities with new order of priorities
 
@@ -149,12 +115,8 @@
             :param batch_priorities: (list or tuple) List of priorities of \
 the batch at the specific indices
         """
-        for idx, prio in zip(batch_indices, batch_priorities):
-            self.priorities[int(idx)] = prio
-=======
         for idx, priority in zip(batch_indices, batch_priorities):
             self.priorities[int(idx)] = priority
->>>>>>> 5d5d034b
 
     def get_len(self):
         """
