--- conflicted
+++ resolved
@@ -1,6 +1 @@
-<<<<<<< HEAD
-from genrl.deep.agents import DDPG, DQN, PPO1, SAC, TD3, VPG, A2C  # noqa
-from genrl.deep.common import OffPolicyTrainer, OnPolicyTrainer  # noqa
-=======
-from genrl.deep.agents import A2C, DDPG, DQN, PPO1, SAC, TD3, VPG  # noqa
->>>>>>> fb4f18b4
+from genrl.deep.agents import A2C, DDPG, DQN, PPO1, SAC, TD3, VPG  # noqa