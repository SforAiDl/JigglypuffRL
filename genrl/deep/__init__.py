<<<<<<< HEAD
from genrl.deep.agents import DDPG, DQN, PPO1, SAC, TD3, VPG, A2C  # noqa
from genrl.deep.common import OffPolicyTrainer, OnPolicyTrainer    # noqa
=======
from genrl.deep.agents import DQN, PPO1, DDPG, VPG, SAC, TD3, A2C  # noqa
>>>>>>> 7b9e0647
<|MERGE_RESOLUTION|>--- conflicted
+++ resolved
@@ -1,6 +1,2 @@
-<<<<<<< HEAD
 from genrl.deep.agents import DDPG, DQN, PPO1, SAC, TD3, VPG, A2C  # noqa
-from genrl.deep.common import OffPolicyTrainer, OnPolicyTrainer    # noqa
-=======
-from genrl.deep.agents import DQN, PPO1, DDPG, VPG, SAC, TD3, A2C  # noqa
->>>>>>> 7b9e0647
+from genrl.deep.common import OffPolicyTrainer, OnPolicyTrainer    # noqa