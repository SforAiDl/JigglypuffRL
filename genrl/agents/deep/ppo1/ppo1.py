from typing import Any, Dict

import gym
import torch  # noqa
import torch.nn as nn  # noqa
import torch.optim as opt  # noqa

from genrl.agents import OnPolicyAgent
from genrl.core import compute_returns_and_advantage
from genrl.utils import get_env_properties, get_model, safe_mean


class PPO1(OnPolicyAgent):
    """
    Proximal Policy Optimization algorithm (Clipped policy).

    Paper: https://arxiv.org/abs/1707.06347

    Attributes:
        network (str): The network type of the Q-value function.
            Supported types: ["cnn", "mlp"]
        env (Environment): The environment that the agent is supposed to act on
        create_model (bool): Whether the model of the algo should be created when initialised
        batch_size (int): Mini batch size for loading experiences
        gamma (float): The discount factor for rewards
        layers (:obj:`tuple` of :obj:`int`): Layers in the Neural Network
            of the Q-value function
        lr_policy (float): Learning rate for the policy/actor
        lr_value (float): Learning rate for the Q-value function
        rollout_size (int): Capacity of the Rollout Buffer
        buffer_type (str): Choose the type of Buffer: ["rollout"]
        clip_param (float): Epsilon for clipping policy loss
        value_coeff (float): Ratio of magnitude of value updates to policy updates
        entropy_coeff (float): Ratio of magnitude of entropy updates to policy updates
        seed (int): Seed for randomness
        render (bool): Should the env be rendered during training?
        device (str): Hardware being used for training. Options:
            ["cuda" -> GPU, "cpu" -> CPU]
    """

    def __init__(
        self,
        *args,
        clip_param: float = 0.2,
        value_coeff: float = 0.5,
        entropy_coeff: float = 0.01,
        **kwargs
    ):
        super(PPO1, self).__init__(*args, **kwargs)
        self.clip_param = clip_param
        self.value_coeff = value_coeff
        self.entropy_coeff = entropy_coeff
        self.activation = kwargs["activation"] if "activation" in kwargs else "relu"

        self.empty_logs()

        if self.create_model:
            self._create_model()

    def _create_model(self):
        """Function to initialize Actor-Critic architecture

        This will create the Actor-Critic net for the agent and initialise the action noise
        """
        # Instantiate networks and optimizers
        state_dim, action_dim, discrete, action_lim = get_env_properties(
            self.env, self.network
        )
        if isinstance(self.network, str):
            arch = self.network
            if self.shared_layers is not None:
                arch += "s"
            self.ac = get_model("ac", arch)(
                state_dim,
                action_dim,
                shared_layers=self.shared_layers,
                policy_layers=self.policy_layers,
                value_layers=self.value_layers,
                val_typ="V",
                discrete=discrete,
                action_lim=action_lim,
                activation=self.activation,
            ).to(self.device)
        else:
            self.ac = self.network.to(self.device)

        actor_params, critic_params = self.ac.get_params()
        self.optimizer_policy = opt.Adam(actor_params, lr=self.lr_policy)
        self.optimizer_value = opt.Adam(critic_params, lr=self.lr_value)

    def select_action(
        self, state: torch.Tensor, deterministic: bool = False
    ) -> torch.Tensor:
        """Select action given state

        Action Selection for On Policy Agents with Actor Critic

        Args:
            state (:obj:`np.ndarray`): Current state of the environment
            deterministic (bool): Should the policy be deterministic or stochastic

        Returns:
            action (:obj:`np.ndarray`): Action taken by the agent
            value (:obj:`torch.Tensor`): Value of given state
            log_prob (:obj:`torch.Tensor`): Log probability of selected action
        """
        # create distribution based on policy output
        action, dist = self.ac.get_action(state, deterministic=deterministic)
        value = self.ac.get_value(state)

        return action.detach(), value, dist.log_prob(action).cpu()

    def evaluate_actions(self, states: torch.Tensor, actions: torch.Tensor):
        """Evaluates actions taken by actor

        Actions taken by actor and their respective states are analysed to get
        log probabilities and values from critics

        Args:
            states (:obj:`torch.Tensor`): States encountered in rollout
            actions (:obj:`torch.Tensor`): Actions taken in response to respective states

        Returns:
            values (:obj:`torch.Tensor`): Values of states encountered during the rollout
            log_probs (:obj:`torch.Tensor`): Log of action probabilities given a state
        """
        states, actions = states.to(self.device), actions.to(self.device)
        _, dist = self.ac.get_action(states, deterministic=False)
        values = self.ac.get_value(states)
        return values, dist.log_prob(actions).cpu(), dist.entropy().cpu()

    def get_traj_loss(self, values, dones):
        """Get loss from trajectory traversed by agent during rollouts

        Computes the returns and advantages needed for calculating loss

        Args:
            values (:obj:`torch.Tensor`): Values of states encountered during the rollout
            dones (:obj:`list` of bool): Game over statuses of each environment
        """
<<<<<<< HEAD
        compute_returns_and_advantage(
            self.rollout, values.detach().cpu().numpy(), dones, use_gae=True
        )
=======
        self.rollout.compute_returns_and_advantage(values.detach(), dones, use_gae=True)
>>>>>>> 0fe41807

    def update_params(self):
        """Updates the the A2C network

        Function to update the A2C actor-critic architecture
        """
        for rollout in self.rollout.get(self.batch_size):
            actions = rollout.actions

            if isinstance(self.env.action_space, gym.spaces.Discrete):
                actions = actions.long().flatten()

            values, log_prob, entropy = self.evaluate_actions(
                rollout.observations, actions
            )

            advantages = rollout.advantages
            advantages = (advantages - advantages.mean()) / (advantages.std() + 1e-8)

            ratio = torch.exp(log_prob - rollout.old_log_prob)

            policy_loss_1 = advantages * ratio
            policy_loss_2 = advantages * torch.clamp(
                ratio, 1 - self.clip_param, 1 + self.clip_param
            )
            policy_loss = -torch.min(policy_loss_1, policy_loss_2).mean()
            self.logs["policy_loss"].append(policy_loss.item())

            values = values.flatten()

            value_loss = self.value_coeff * nn.functional.mse_loss(
                rollout.returns, values.cpu()
            )
            self.logs["value_loss"].append(torch.mean(value_loss).item())

            entropy_loss = -torch.mean(entropy)  # Change this to entropy
            self.logs["policy_entropy"].append(entropy_loss.item())

            actor_loss = policy_loss + self.entropy_coeff * entropy_loss

            self.optimizer_policy.zero_grad()
            actor_loss.backward()
            torch.nn.utils.clip_grad_norm_(self.ac.actor.parameters(), 0.5)
            self.optimizer_policy.step()

            self.optimizer_value.zero_grad()
            value_loss.backward()
            torch.nn.utils.clip_grad_norm_(self.ac.critic.parameters(), 0.5)
            self.optimizer_value.step()

    def get_hyperparams(self) -> Dict[str, Any]:
        """Get relevant hyperparameters to save

        Returns:
            hyperparams (:obj:`dict`): Hyperparameters to be saved
        """
        hyperparams = {
            "network": self.network,
            "batch_size": self.batch_size,
            "gamma": self.gamma,
            "clip_param": self.clip_param,
            "lr_policy": self.lr_policy,
            "lr_value": self.lr_value,
            "rollout_size": self.rollout_size,
            "weights": self.ac.state_dict(),
        }

        return hyperparams

    def load_weights(self, weights) -> None:
        """Load weights for the agent from pretrained model

        Args:
            weights (:obj:`dict`): Dictionary of different neural net weights
        """
        self.ac.load_state_dict(weights["weights"])

    def get_logging_params(self) -> Dict[str, Any]:
        """Gets relevant parameters for logging

        Returns:
            logs (:obj:`dict`): Logging parameters for monitoring training
        """
        logs = {
            "policy_loss": safe_mean(self.logs["policy_loss"]),
            "value_loss": safe_mean(self.logs["value_loss"]),
            "policy_entropy": safe_mean(self.logs["policy_entropy"]),
            "mean_reward": safe_mean(self.rewards),
        }

        self.empty_logs()
        return logs

    def empty_logs(self):
        """Empties logs"""
        self.logs = {}
        self.logs["policy_loss"] = []
        self.logs["value_loss"] = []
        self.logs["policy_entropy"] = []
        self.rewards = []<|MERGE_RESOLUTION|>--- conflicted
+++ resolved
@@ -138,13 +138,9 @@
             values (:obj:`torch.Tensor`): Values of states encountered during the rollout
             dones (:obj:`list` of bool): Game over statuses of each environment
         """
-<<<<<<< HEAD
         compute_returns_and_advantage(
             self.rollout, values.detach().cpu().numpy(), dones, use_gae=True
         )
-=======
-        self.rollout.compute_returns_and_advantage(values.detach(), dones, use_gae=True)
->>>>>>> 0fe41807
 
     def update_params(self):
         """Updates the the A2C network
