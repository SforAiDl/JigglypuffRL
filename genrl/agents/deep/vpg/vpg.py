--- conflicted
+++ resolved
@@ -112,13 +112,10 @@
             values (:obj:`torch.Tensor`): Values of states encountered during the rollout
             dones (:obj:`list` of bool): Game over statuses of each environment
         """
-<<<<<<< HEAD
+
         compute_returns_and_advantage(
             self.rollout, values.detach().cpu().numpy(), dones
         )
-=======
-        self.rollout.compute_returns_and_advantage(values.detach().clone(), dones)
->>>>>>> 0fe41807
 
     def update_params(self) -> None:
         """Updates the the A2C network
