--- conflicted
+++ resolved
@@ -22,7 +22,6 @@
         self.gamma = gamma
         self.lr = lr
 
-<<<<<<< HEAD
         self.Q = np.zeros((
             self.env.observation_space.n, self.env.action_space.n
         ))
@@ -36,31 +35,15 @@
         :type state: Numpy array
         :type explore: bool
         :returns: Action with the highest Q-value for the given state
+        :rtype: int, float ...
         """
         if explore is True:
-=======
-        self.Q = np.zeros((self.env.observation_space.n, self.env.action_space.n))
-
-    def get_action(self, s, explore=True):
-        """
-        Epsilon greedy selection of epsilon in the explore phase 
-
-        :param s: Current state
-        :param explore: Whether you are exploring or exploiting
-        :type s: int, float, ...
-        :type explore: bool 
-        :returns: Action based on the Q table 
-        :rtype: int, float, ...  
-        """
-        if explore == True:
->>>>>>> 9c027d5f
             if np.random.uniform() > self.epsilon:
                 return self.env.action_space.sample()
         return np.argmax(self.Q[state, :])
 
     def update(self, transition):
         """
-<<<<<<< HEAD
         Updates Q-values given next transition tuple
 
         :param transition: Tuple of state, action, reward and next state
@@ -72,14 +55,4 @@
             reward
             + self.gamma * np.max(self.Q[next_state, :])
             - self.Q[state, action]
-=======
-        Update the Q table
-
-        :param transition: step taken in the envrionment 
-        """
-        s, a, r, s_ = transition
-
-        self.Q[s, a] += self.lr * (
-            r + self.gamma * np.max(self.Q[s_, :]) - self.Q[s, a]
->>>>>>> 9c027d5f
         )