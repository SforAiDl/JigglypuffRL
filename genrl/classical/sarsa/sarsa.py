import numpy as np


class SARSA:
    """
    SARSA Algorithm
<<<<<<< HEAD
    Paper: http://citeseerx.ist.psu.edu/viewdoc/download?doi=10.1.1.17.2539&rep=rep1&type=pdf
=======
    Paper- http://citeseerx.ist.psu.edu/viewdoc/download?doi=10.1.1.17.2539&rep=rep1&type=pdf

    :param env: standard gym environment to train on
    :param epsilon: (float) exploration coefficient
    :param lmbda: (float) eligibility trace coefficient
    :param gamma: (float) discount factor
    :param lr: (float) learning rate
    :type env: Gym environment
    :type epsilon: float
    :type lmbda: float
    :type gamma: float
    :type lr: float
    """
>>>>>>> 295b04ab

    :param env: Standard gym environment to train on
    :param epsilon: Exploration coefficient
    :param lmbda: Eligibility trace coefficient
    :param gamma: Discount factor
    :param lr: Learning rate
    :type env: Gym Environment
    :type epsilon: float
    :type lmbda: float
    :type gamma: float
    :type lr: float
    """
    def __init__(self, env, epsilon=0.9, lmbda=0.9, gamma=0.95, lr=0.01):
        self.env = env
        self.epsilon = epsilon
        self.lmbda = lmbda
        self.gamma = gamma
        self.lr = lr

        self.Q = np.zeros((
            self.env.observation_space.n, self.env.action_space.n
        ))

        self.e = np.zeros((
            self.env.observation_space.n, self.env.action_space.n
        ))

<<<<<<< HEAD
    def get_action(self, state, explore=True):
        """
        Gives action which would give the highest Q-value

        :param state: Input state for finding Q-values
        :param explore: True if agent is exploring, else False
        :type state: Numpy array
        :type explore: bool
        :returns: Action with the highest Q-value for the given state
        """
        if explore is True:
=======
    def get_action(self, s, explore=True):
        '''
        Epsilon greedy selection of epsilon in the explore phase 

        :param s: Current state
        :param explore: Whether you are exploring or exploiting
        :type s: int, float, ...
        :type explore: bool 
        :returns: Action based on the Q table 
        :rtype: int, float, ...  
        '''
        if explore == True:
>>>>>>> 295b04ab
            if np.random.uniform() > self.epsilon:
                return self.env.action_space.sample()
        return np.argmax(self.Q[state, :])

    def update(self, transition):
<<<<<<< HEAD
        """
        Updates Q-values given next transition tuple

        :param transition: Tuple of state, action, reward and next state
        :type transition: tuple
        """
        state, action, reward, next_state = transition
=======
        '''
        Update the Q table and e values

        :param transition: step taken in the envrionment 
        '''
        s, a, r, s_ = transition
>>>>>>> 295b04ab

        next_action = self.get_action(next_state)
        delta = (
            reward
            + self.gamma * self.Q[next_state, next_action]
            - self.Q[state, action]
        )
        self.e[state, action] += 1

        for si in range(self.env.observation_space.n):
            for ai in range(self.env.action_space.n):
                self.Q[state, action] += (
                    self.lr * delta * self.e[state, action]
                )
                self.e[state, action] = (
                    self.gamma * self.lmbda * self.e[state, action]
                )<|MERGE_RESOLUTION|>--- conflicted
+++ resolved
@@ -4,23 +4,7 @@
 class SARSA:
     """
     SARSA Algorithm
-<<<<<<< HEAD
-    Paper: http://citeseerx.ist.psu.edu/viewdoc/download?doi=10.1.1.17.2539&rep=rep1&type=pdf
-=======
     Paper- http://citeseerx.ist.psu.edu/viewdoc/download?doi=10.1.1.17.2539&rep=rep1&type=pdf
-
-    :param env: standard gym environment to train on
-    :param epsilon: (float) exploration coefficient
-    :param lmbda: (float) eligibility trace coefficient
-    :param gamma: (float) discount factor
-    :param lr: (float) learning rate
-    :type env: Gym environment
-    :type epsilon: float
-    :type lmbda: float
-    :type gamma: float
-    :type lr: float
-    """
->>>>>>> 295b04ab
 
     :param env: Standard gym environment to train on
     :param epsilon: Exploration coefficient
@@ -48,7 +32,6 @@
             self.env.observation_space.n, self.env.action_space.n
         ))
 
-<<<<<<< HEAD
     def get_action(self, state, explore=True):
         """
         Gives action which would give the highest Q-value
@@ -60,26 +43,11 @@
         :returns: Action with the highest Q-value for the given state
         """
         if explore is True:
-=======
-    def get_action(self, s, explore=True):
-        '''
-        Epsilon greedy selection of epsilon in the explore phase 
-
-        :param s: Current state
-        :param explore: Whether you are exploring or exploiting
-        :type s: int, float, ...
-        :type explore: bool 
-        :returns: Action based on the Q table 
-        :rtype: int, float, ...  
-        '''
-        if explore == True:
->>>>>>> 295b04ab
             if np.random.uniform() > self.epsilon:
                 return self.env.action_space.sample()
         return np.argmax(self.Q[state, :])
 
     def update(self, transition):
-<<<<<<< HEAD
         """
         Updates Q-values given next transition tuple
 
@@ -87,14 +55,6 @@
         :type transition: tuple
         """
         state, action, reward, next_state = transition
-=======
-        '''
-        Update the Q table and e values
-
-        :param transition: step taken in the envrionment 
-        '''
-        s, a, r, s_ = transition
->>>>>>> 295b04ab
 
         next_action = self.get_action(next_state)
         delta = (
@@ -104,8 +64,8 @@
         )
         self.e[state, action] += 1
 
-        for si in range(self.env.observation_space.n):
-            for ai in range(self.env.action_space.n):
+        for state in range(self.env.observation_space.n):
+            for action in range(self.env.action_space.n):
                 self.Q[state, action] += (
                     self.lr * delta * self.e[state, action]
                 )
