--- conflicted
+++ resolved
@@ -1,10 +1,6 @@
 import numpy as np
 
-<<<<<<< HEAD
-from genrl.trainers.base import Trainer
-=======
 from genrl.trainers import Trainer
->>>>>>> fa145bd0
 
 
 class OnPolicyTrainer(Trainer):
