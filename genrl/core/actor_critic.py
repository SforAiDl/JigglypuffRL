from typing import Tuple

import gym
import numpy as np
import torch
import torch.nn as nn
from torch.distributions import Categorical, Normal

from genrl.core.base import BaseActorCritic
from genrl.core.policies import MlpPolicy
from genrl.core.values import MlpValue
from genrl.utils.utils import cnn
<<<<<<< HEAD
=======

if gym.__version__ == "0.10.5":
    from gym import Space
else:
    from gym.spaces import Space
>>>>>>> 7639f795


class MlpActorCritic(BaseActorCritic):
    """MLP Actor Critic

    Attributes:
        state_dim (int): State dimensions of the environment
        action_dim (int): Action space dimensions of the environment
        hidden (:obj:`list` or :obj:`tuple`): Hidden layers in the MLP
        val_type (str): Value type of the critic network
        discrete (bool): True if the action space is discrete, else False
        sac (bool): True if a SAC-like network is needed, else False
        activation (str): Activation function to be used. Can be either "tanh" or "relu"
    """

    def __init__(
        self,
        state_dim: Space,
        action_dim: Space,
        policy_layers: Tuple = (32, 32),
        value_layers: Tuple = (32, 32),
        val_type: str = "V",
        discrete: bool = True,
        **kwargs,
    ):
        super(MlpActorCritic, self).__init__()

        self.actor = MlpPolicy(state_dim, action_dim, policy_layers, discrete, **kwargs)
        self.critic = MlpValue(state_dim, action_dim, val_type, value_layers, **kwargs)


class MlpSingleActorMultiCritic(BaseActorCritic):
    """MLP Actor Critic

    Attributes:
        state_dim (int): State dimensions of the environment
        action_dim (int): Action space dimensions of the environment
        hidden (:obj:`list` or :obj:`tuple`): Hidden layers in the MLP
        val_type (str): Value type of the critic network
        discrete (bool): True if the action space is discrete, else False
        num_critics (int): Number of critics in the architecture
        sac (bool): True if a SAC-like network is needed, else False
        activation (str): Activation function to be used. Can be either "tanh" or "relu"
    """

    def __init__(
        self,
        state_dim: Space,
        action_dim: Space,
        policy_layers: Tuple = (32, 32),
        value_layers: Tuple = (32, 32),
        val_type: str = "V",
        discrete: bool = True,
        num_critics: int = 2,
        **kwargs,
    ):
        super(MlpSingleActorMultiCritic, self).__init__()

        self.num_critics = num_critics

        self.actor = MlpPolicy(state_dim, action_dim, policy_layers, discrete, **kwargs)
        self.critic1 = MlpValue(state_dim, action_dim, "Qsa", value_layers, **kwargs)
        self.critic2 = MlpValue(state_dim, action_dim, "Qsa", value_layers, **kwargs)

        self.action_scale = kwargs["action_scale"] if "action_scale" in kwargs else 1
        self.action_bias = kwargs["action_bias"] if "action_bias" in kwargs else 0

    def forward(self, x):
        q1_values = self.critic1(x).squeeze(-1)
        q2_values = self.critic2(x).squeeze(-1)
        return (q1_values, q2_values)

    def get_action(self, state: torch.Tensor, deterministic: bool = False):
        state = torch.as_tensor(state).float()

        if self.actor.sac:
            mean, log_std = self.actor(state)
            std = log_std.exp()
            distribution = Normal(mean, std)

            action_probs = distribution.rsample()
            log_probs = distribution.log_prob(action_probs)
            action_probs = torch.tanh(action_probs)

            action = action_probs * self.action_scale + self.action_bias

            # enforcing action bound (appendix of SAC paper)
            log_probs -= torch.log(
                self.action_scale * (1 - action_probs.pow(2)) + np.finfo(np.float32).eps
            )
            log_probs = log_probs.sum(1, keepdim=True)
            mean = torch.tanh(mean) * self.action_scale + self.action_bias

            action = (action.float(), log_probs, mean)
        else:
            action = self.actor.get_action(state, deterministic=deterministic)

        return action

    def get_value(self, state: torch.Tensor, mode="first") -> torch.Tensor:
        """Get Values from the Critic

        Arg:
            state (:obj:`torch.Tensor`): The state(s) being passed to the critics
            mode (str): What values should be returned. Types:
                "both" --> Both values will be returned
                "min" --> The minimum of both values will be returned
                "first" --> The value from the first critic only will be returned

        Returns:
            values (:obj:`list`): List of values as estimated by each individual critic
        """
        state = torch.as_tensor(state).float()

        if mode == "both":
            values = self.forward(state)
        elif mode == "min":
            values = self.forward(state)
            values = torch.min(*values).squeeze(-1)
        elif mode == "first":
            values = self.critic1(state)
        else:
            raise KeyError("Mode doesn't exist")

        return values


class MlpSharedActorCritic(BaseActorCritic):
    """MLP Actor Critic with Shared Networks

    Attributes:
        state_dim (int): State dimensions of the environment
        action_dim (int): Action space dimensions of the environment
        shared_layers (:obj:`list` or :obj:`tuple`): Shared hidden layers of MLP
    """

    def __init__(
        self, state_dim: int, action_dim: int, shared_layers: Tuple = (512, 256)
    ):
        super(MlpSharedActorCritic, self).__init__()

        self.state_dim = state_dim
        self.action_dim = action_dim

        self.shared = mlp([self.state_dim] + list(shared_layers))
        self.actor = nn.Linear(shared_layers[-1], self.action_dim)
        self.critic = nn.Linear(shared_layers[-1], 1)

        init_weights(self.parameters())


class CNNActorCritic(BaseActorCritic):
    """
        CNN Actor Critic

        :param framestack: Number of previous frames to stack together
        :param action_dim: Action dimensions of the environment
        :param fc_layers: Sizes of hidden layers
        :param val_type: Specifies type of value function: (
    "V" for V(s), "Qs" for Q(s), "Qsa" for Q(s,a))
        :param discrete: True if action space is discrete, else False
        :param framestack: Number of previous frames to stack together
        :type action_dim: int
        :type fc_layers: tuple or list
        :type val_type: str
        :type discrete: bool
    """

    def __init__(
        self,
        framestack: int,
        action_dim: Space,
        policy_layers: Tuple = (256,),
        value_layers: Tuple = (256,),
        val_type: str = "V",
        discrete: bool = True,
        *args,
        **kwargs,
    ):
        super(CNNActorCritic, self).__init__()

        self.feature, output_size = cnn((framestack, 16, 32))
        self.actor = MlpPolicy(
            output_size, action_dim, policy_layers, discrete, **kwargs
        )
        self.critic = MlpValue(output_size, action_dim, val_type, value_layers)

    def get_action(
        self, state: torch.Tensor, deterministic: bool = False
    ) -> torch.Tensor:
        """
                Get action from the Actor based on input

                :param state: The state being passed as input to the Actor
                :param deterministic: (True if the action space is deterministic,
        else False)
                :type state: Tensor
                :type deterministic: boolean
                :returns: action
        """
        state = self.feature(state)
        state = state.view(state.size(0), -1)

        action_probs = self.actor(state)
        action_probs = nn.Softmax(dim=-1)(action_probs)

        if deterministic:
            action = torch.argmax(action_probs, dim=-1)
            distribution = None
        else:
            distribution = Categorical(probs=action_probs)
            action = distribution.sample()

        return action, distribution

    def get_value(self, inp: torch.Tensor) -> torch.Tensor:
        """
        Get value from the Critic based on input

        :param inp: Input to the Critic
        :type inp: Tensor
        :returns: value
        """
        inp = self.feature(inp)
        inp = inp.view(inp.size(0), -1)

        value = self.critic(inp).squeeze(-1)
        return value


actor_critic_registry = {
    "mlp": MlpActorCritic,
    "cnn": CNNActorCritic,
    "mlp12": MlpSingleActorMultiCritic,
    "mlpshared": MlpSharedActorCritic,
}


def get_actor_critic_from_name(name_: str):
    """
    Returns Actor Critic given the type of the Actor Critic

    :param ac_name: Name of the policy needed
    :type ac_name: str
    :returns: Actor Critic class to be used
    """
    if name_ in actor_critic_registry:
        return actor_critic_registry[name_]
    raise NotImplementedError<|MERGE_RESOLUTION|>--- conflicted
+++ resolved
@@ -10,14 +10,11 @@
 from genrl.core.policies import MlpPolicy
 from genrl.core.values import MlpValue
 from genrl.utils.utils import cnn
-<<<<<<< HEAD
-=======
 
 if gym.__version__ == "0.10.5":
     from gym import Space
 else:
     from gym.spaces import Space
->>>>>>> 7639f795
 
 
 class MlpActorCritic(BaseActorCritic):
